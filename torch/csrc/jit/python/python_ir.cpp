#include <torch/csrc/jit/python/python_ir.h>

#include <pybind11/pybind11.h>
#include <torch/csrc/jit/ir/alias_analysis.h>
#include <torch/csrc/jit/ir/ir.h>
#include <torch/csrc/jit/passes/canonicalize.h>
#include <torch/csrc/jit/passes/onnx/helper.h>
#include <torch/csrc/jit/passes/shape_analysis.h>
#include <torch/csrc/jit/python/pybind.h>
#include <torch/csrc/jit/python/python_tracer.h>
#include <torch/csrc/jit/runtime/argument_spec.h>
#include <torch/csrc/jit/serialization/export.h>
#include <torch/csrc/jit/serialization/python_print.h>
#include <torch/csrc/python_headers.h>
#include <torch/csrc/utils/pybind.h>
#include <torch/csrc/utils/python_strings.h>
#include <iostream>
#include <sstream>
#include <utility>

namespace torch {
namespace jit {

// Controls whether graph source ranges are printed by default
// NOLINTNEXTLINE(cppcoreguidelines-avoid-non-const-global-variables)
bool global_print_source_ranges = true;

// NOLINTNEXTLINE(cppcoreguidelines-avoid-non-const-global-variables)
Symbol ConcretePythonOp::Kind = prim::PythonOp;

using c10::Type;

std::string getPythonName(const PyObject* obj_) {
  pybind11::gil_scoped_acquire gil;
  // NOLINTNEXTLINE(cppcoreguidelines-pro-type-const-cast)
  PyObject* obj = const_cast<PyObject*>(obj_);
  auto v = py::getattr(obj, "__name__", py::str("<python_value>"));
  // if this was a autograd.Function recover the name of the class
  return py::str(v);
}

std::ostream& printPyObject(std::ostream& out, const THPObjectPtr& obj) {
  pybind11::gil_scoped_acquire gil;
  // NOLINTNEXTLINE(cppcoreguidelines-pro-type-const-cast)
  auto pyobj = py::handle(const_cast<PyObject*>(obj.get()));
  if (py::isinstance<py::tuple>(pyobj)) {
    // This special-case for printing tuples handles a problem where
    // str((2L, 3L)) outputs "(2L, 3L)" in Python 2 but "(2, 3)"
    // in Python 3.  In order to suppress the L-suffix, we must
    // manually print the string ourselves, calling str() on the
    // sub-elements.
    //
    // This is a fairly fragile fix (What if you have nested tuples
    // in tuples? What if you have dictionaries?) but it seems to hit
    // the cases that are triggered in practice in onnx-pytorch.  Revisit
    // this code if this is not the case.
    //
    // By the way, one non-solution for this problem is to monkeypatch
    // tuple.__str__; this doesn't work because Python doesn't allow
    // monkeypatching methods of built-in types.
    auto pytuple = pyobj.cast<py::tuple>();
    out << "(";
    size_t i = 0;
    for (const auto& o : pytuple) {
      if (i > 0) {
        out << ", ";
      }
      THPObjectPtr str(py::str(o).release().ptr());
      out << THPUtils_unpackString(str.get());
      i++;
    }
    if (i == 1) {
      out << ",";
    }
    out << ")";
    return out;
  } else {
    return out << THPUtils_unpackString(py::str(pyobj).ptr());
  }
}

std::vector<Node*> findAllNodes(
    c10::ArrayRef<torch::jit::Block*> blocks,
    Symbol kind,
    bool recurse = true) {
  std::vector<Node*> ret;
  for (Block* block : blocks) {
    for (Node* n : block->nodes()) {
      if (n->kind() == kind) {
        ret.push_back(n);
      }
      if (recurse) {
        auto nodes = findAllNodes(n->blocks(), kind, recurse);
        ret.insert(ret.end(), nodes.begin(), nodes.end());
      }
    }
  }
  return ret;
}

std::vector<Node*> findAllNodes(
    Block* block,
    Symbol kind,
    bool recurse = true) {
  std::vector<Block*> blocks = {block};
  return findAllNodes(blocks, kind, recurse);
}

Node* findNode(
    c10::ArrayRef<torch::jit::Block*> blocks,
    Symbol kind,
    bool recurse = true) {
  for (Block* block : blocks) {
    for (Node* n : block->nodes()) {
      if (n->kind() == kind) {
        return n;
      }
      if (recurse) {
        auto node = findNode(n->blocks(), kind, recurse);
        if (node != nullptr) {
          return node;
        }
      }
    }
  }
  return nullptr;
}

Node* findNode(Block* block, Symbol kind, bool recurse = true) {
  std::vector<Block*> blocks = {block};
  return findNode(blocks, kind, recurse);
}

std::string ConcretePythonOp::name() const {
  pybind11::gil_scoped_acquire gil;
  if (auto autograd = autogradFunction()) {
    return getPythonName(autograd->get());
  } else {
    return getPythonName(pyobj.get());
  }
}

void ConcretePythonOp::cloneFrom(Node* other_) {
  Node::cloneFrom(other_);
  auto other = other_->cast<ConcretePythonOp>();
  this->cconv = other->cconv;
  Py_INCREF(other->pyobj.get());
  this->pyobj = THPObjectPtr(other->pyobj.get());
  for (auto& sa : other->scalar_args) {
    Py_INCREF(sa.get());
    this->scalar_args.emplace_back(sa.get());
  }
}

// recover the autograd.Function instance, if this PythonOp's function
// was originally SomeFunction.apply
// used in ONNX for discovering symbolics
c10::optional<THPObjectPtr> ConcretePythonOp::autogradFunction() const {
  pybind11::gil_scoped_acquire gil;
  // NOLINTNEXTLINE(cppcoreguidelines-pro-type-const-cast)
  py::handle obj = const_cast<PyObject*>(pyobj.get());

  auto r = py::getattr(obj, "__self__", py::none());
  if (r.is_none())
    return c10::nullopt;

  auto apply = py::getattr(r, "apply", py::none());
  if (apply.is_none())
    return c10::nullopt;

  auto c = PyObject_RichCompareBool(apply.ptr(), obj.ptr(), Py_NE);
  if (PyErr_Occurred())
    throw py::error_already_set();
  if (c)
    return c10::nullopt;

  return THPObjectPtr(r.release().ptr());
}

void ConcretePythonOp::writeScalars(std::ostream& out) const {
  out << "(";
  int i = 0;
  for (auto& scalar : scalar_args) {
    if (i++ > 0)
      out << ", ";
    printPyObject(out, scalar);
  }
  out << ")";
}

void ConcretePythonOp::lint_python() const {
  size_t n_scalars = 0, n_tensors = 0;
  for (auto c : cconv) {
    if (c == 'c') {
      n_scalars++;
    } else if (c == 'd') {
      n_tensors++;
    } else {
      AT_ASSERT(0);
    }
    AT_ASSERT(static_cast<bool>(pyobj));
  }
  AT_ASSERT(n_scalars == scalar_args.size());
  AT_ASSERT(n_tensors == inputs().size());
}

Node* Graph::createPythonOp(
    THPObjectPtr&& pyobj,
    const std::string& cconv,
    pyobj_list&& scalar_args) {
  ConcretePythonOp* op = new ConcretePythonOp(this);
  return op->init(std::move(pyobj), cconv, std::move(scalar_args));
}

void initPythonIRBindings(PyObject* module_) {
  auto m = py::handle(module_).cast<py::module>();

  py::class_<AliasDb, std::shared_ptr<AliasDb>>(m, "AliasDb")
      .def("dump", &AliasDb::dump)
      .def("to_graphviz_str", &AliasDb::toGraphviz)
      .def("__str__", &AliasDb::toString);

#define GS(name) def(#name, &Graph ::name)
  py::class_<Graph, std::shared_ptr<Graph>>(m, "Graph")
      .def(py::init<>())
      .def(
          "__repr__",
          [&](Graph& g) { return g.toString(global_print_source_ranges); })
      .def("str", &Graph::toString, py::arg("print_source_ranges") = true)
      .def_readonly_static(
          "global_print_source_ranges", &global_print_source_ranges)
      .def_static(
          "set_global_print_source_ranges",
          [&](const bool enabled) { global_print_source_ranges = enabled; },
          py::arg("enabled") = true)
      .def(
          "alias_db",
          [](std::shared_ptr<Graph> g) {
            return std::make_shared<AliasDb>(std::move(g));
          })
      .def(
          "dump_alias_db",
          [](std::shared_ptr<Graph> g) {
            AliasDb db(std::move(g));
            db.dump();
          })
      .def(
          "_export_onnx",
          [](const std::shared_ptr<Graph>& g,
             const std::map<std::string, at::Tensor>& initializers,
             int64_t onnx_opset_version,
             const std::unordered_map<
                 std::string,
                 std::unordered_map<int64_t, std::string>>& dynamic_axes,
             bool defer_weight_export,
             ::torch::onnx::OperatorExportTypes operator_export_type,
             bool strip_doc_string,
             bool keep_initializers_as_inputs,
             const std::map<std::string, int>& custom_opsets,
             bool add_node_names,
             bool use_external_data_format,
             const std::string& onnx_file_path) {
            std::string graph;
            std::shared_ptr<::ONNX_NAMESPACE::ModelProto> model_proto;
            RawDataExportMap export_map;
            SymbolDimMap symbol_map;
            std::tie(model_proto, export_map, symbol_map) = export_onnx(
                g,
                initializers,
                onnx_opset_version,
                dynamic_axes,
                defer_weight_export,
                operator_export_type,
                strip_doc_string,
                keep_initializers_as_inputs,
                custom_opsets,
                add_node_names,
                use_external_data_format,
                onnx_file_path);
            graph = serialize_model_proto_to_string(model_proto);
            std::unordered_map<std::string, py::bytes>
                python_serialized_export_map;
            for (auto& kv : export_map) {
              auto t = kv.second;
              size_t copy_bytes = t.element_size() * t.numel();
              // TODO: this is an unnecessary copy. In theory we can directly
              // return the map from identifier to Tensor, but we need some API
              // in Python to get raw `bytes` containing the raw tensor data.
              python_serialized_export_map[kv.first] =
                  py::bytes(static_cast<const char*>(t.data_ptr()), copy_bytes);
            }
            graph = serialize_model_proto_to_string(model_proto);
            return std::make_tuple(
                py::bytes(graph), python_serialized_export_map);
          },
          py::arg("initializers"),
          py::arg("onnx_opset_version") = 0,
          py::arg("dynamic_axes"),
          py::arg("defer_weight_export") = false,
          py::arg("operator_export_type") =
              ::torch::onnx::OperatorExportTypes::ONNX,
          py::arg("strip_doc_string") = true,
          py::arg("keep_initializers_as_inputs") = true,
          py::arg("custom_opsets"),
          py::arg("add_node_names") = true,
          py::arg("use_external_data_format") = false,
          py::arg("onnx_file_path") = std::string())
      .def(
          "_pretty_print_onnx",
          [](const std::shared_ptr<Graph>& g,
             const std::map<std::string, at::Tensor>& initializers,
             int64_t onnx_opset_version,
             bool defer_weight_export,
             ::torch::onnx::OperatorExportTypes operator_export_type,
             bool google_printer,
             bool keep_initializers_as_inputs,
             const std::map<std::string, int>& custom_opsets,
             bool add_node_names) {
            return pretty_print_onnx(
                g,
                initializers,
                onnx_opset_version,
                defer_weight_export,
                operator_export_type,
                google_printer,
                keep_initializers_as_inputs,
                custom_opsets,
                add_node_names);
          },
          py::arg("initializers"),
          py::arg("onnx_opset_version") = 0,
          py::arg("defer_weight_export") = false,
          py::arg("operator_export_type") =
              ::torch::onnx::OperatorExportTypes::ONNX,
          py::arg("google_printer") = false,
          py::arg("keep_initializers_as_inputs") = true,
          py::arg("custom_opsets"),
          py::arg("add_node_names") = true)
      .def(
          "inputs",
          [](Graph& g) {
            return py::make_iterator(g.inputs().begin(), g.inputs().end());
          },
          py::keep_alive<0, 1>())
      .def(
          "outputs",
          [](Graph& g) {
            return py::make_iterator(g.outputs().begin(), g.outputs().end());
          },
          py::keep_alive<0, 1>())
      // We keep the graph alive while the iterator lives. Destroying
      // nodes might still be hazardous.
      .def(
          "nodes",
          [](Graph& g) {
            return py::make_iterator(g.nodes().begin(), g.nodes().end());
          },
          py::keep_alive<0, 1>())
      .def(
          "findNode",
          [](Graph& g, const std::string& kind, bool recurse) {
            return findNode(g.block(), Symbol::fromQualString(kind), recurse);
          },
          "Find Node",
          py::arg("kind"),
          py::arg("recurse") = true)
      .def(
          "findAllNodes",
          [](Graph& g, const std::string& kind, bool recurse) {
            return findAllNodes(
                g.block(), Symbol::fromQualString(kind), recurse);
          },
          "Find all nodes",
          py::arg("kind"),
          py::arg("recurse") = true)
      .def("addInput", [](Graph& g) { return g.addInput(); })
      .def("copy", [](Graph& g) { return g.copy(); })
      .GS(eraseInput)
      .GS(registerOutput)
      .def(
          "create",
          [](Graph& g, const char* str) {
            return g.create(Symbol::fromQualString(str));
          })
      .def(
          "create",
          [](Graph& g, const char* str, size_t noutputs) {
            return g.create(Symbol::fromQualString(str), noutputs);
          })
      .def(
          "create",
          [](Graph& g, const char* str, const std::vector<Value*>& inputs) {
            return g.create(Symbol::fromQualString(str), inputs);
          })
      .def(
          "create",
          [](Graph& g,
             const char* str,
             const std::vector<Value*>& inputs,
             size_t noutputs) {
            return g.create(Symbol::fromQualString(str), inputs, noutputs);
          })
      .def("param_node", [](Graph& g) { return g.block()->param_node(); })
      .def("return_node", [](Graph& g) { return g.block()->return_node(); })
      .def(
          "createFusionGroup",
          [](Graph& g) { return g.createWithSubgraph(prim::FusionGroup); })
      .def(
          "createCudaFusionGroup",
          [](Graph& g) { return g.createWithSubgraph(prim::CudaFusionGroup); })
      .def(
          "createClone",
          [](Graph& g, Node* n, py::object fn) {
            return g.createClone(
                n, [&](Value* e) { return fn(e).cast<Value*>(); });
          })
      .GS(appendNode)
      .GS(prependNode)
      .def(
          "insertConstant",
          [](Graph& g, const IValue& ival) { return g.insertConstant(ival); })
      .GS(lint)
      .GS(insertNode);
#undef GS

#define VS(name) def(#name, &Value ::name)
  py::class_<Value, unwrapping_shared_ptr<Value>>(m, "Value")
      .def(
          "__repr__",
          [](Value& n) {
            std::stringstream ss;
            ss << n.debugName() << " defined in (" << *n.node() << ")";
            return ss.str();
          })
      .VS(type)
      .VS(setType)
      .def(
          "inferTypeFrom",
          py::overload_cast<const at::Tensor&>(&Value::inferTypeFrom))
      .def(
          "inferTypeFrom",
          py::overload_cast<const c10::intrusive_ptr<c10::ivalue::Object>&>(
              &Value::inferTypeFrom))
      // skip owningGraph because it returns a raw pointer to a otherwise
      // std::shared_ptr stored graph object, and would cause a double free
      .VS(unique)
      .VS(debugName)
      .VS(setDebugName)
      .VS(offset)
      .VS(uses)
      .VS(replaceAllUsesWith)
      .VS(replaceAllUsesAfterNodeWith)
      .def("node", [](Value& v) { return v.node(); })
      .def(
          "setTypeAs",
          [](Value* node, Value* other) {
            node->setType(other->type());
            return node;
          })
      .VS(copyMetadata)
      .VS(isCompleteTensor)
      .VS(requires_grad)
      .def(
          "requiresGrad",
          [](Value& n) { n.type()->expectRef<TensorType>().requiresGrad(); })
      .def("toIValue", [](Value& n) { return toIValue(&n); })
      .def("type", [](Value& v) { return v.type(); });
#undef VS

  py::class_<Block, unwrapping_shared_ptr<Block>>(m, "Block")
      .def(
          "nodes",
          [](Block& b) {
            return py::make_iterator(b.nodes().begin(), b.nodes().end());
          })
      .def(
          "findNode",
          [](Block& b, const std::string& kind, bool recurse) {
            return findNode(&b, Symbol::fromQualString(kind), recurse);
          },
          "Find Node",
          py::arg("kind"),
          py::arg("recurse") = true)
      .def(
          "findAllNodes",
          [](Block& b, const std::string& kind, bool recurse) {
            return findAllNodes(&b, Symbol::fromQualString(kind), recurse);
          },
          "Find all nodes",
          py::arg("kind"),
          py::arg("recurse") = true)
      .def(
          "inputs",
          [](Block& b) {
            return py::make_iterator(b.inputs().begin(), b.inputs().end());
          })
      .def(
          "outputs",
          [](Block& b) {
            return py::make_iterator(b.outputs().begin(), b.outputs().end());
          })
      .def("returnNode", [](Block& b) { return b.return_node(); })
      .def("paramNode", [](Block& b) { return b.param_node(); })
      .def(
          "addNode",
          [](Block& b, const char* str, const std::vector<Value*>& inputs) {
            return addNodeToBlock(&b, Symbol::fromQualString(str), inputs);
          })
      .def("addInputToBlock", [](Block& b) { return addInputToBlock(&b); })
      .def("registerOutput", [](Block& b, Value* value) {
        return b.registerOutput(value);
      });

#define NS(name) def(#name, &Node ::name)
  py::class_<Node, unwrapping_shared_ptr<Node>>(m, "Node")
      .def(
          "__repr__",
          [](Node& n) {
            std::stringstream ss;
            ss << n;
            return ss.str();
          })
      .def("sourceRange", [](Node& n) { return n.sourceRange().str(); })
      .def("hasMultipleOutputs", [](Node& n) { return n.outputs().size() > 1; })
      .def("inputsSize", [](Node& n) { return n.inputs().size(); })
      .def("outputsSize", [](Node& n) { return n.outputs().size(); })
      .NS(kind)
      .def("inputsAt", [](Node& n, size_t i) { return n.inputs().at(i); })
      .def(
          "inputs",
          [](Node& n) {
            return py::make_iterator(n.inputs().begin(), n.inputs().end());
          })
      .def(
          "schema",
          [](Node& n) {
            std::stringstream ss;
            if (auto sch = n.maybeSchema()) {
              ss << n.schema();
            } else {
              ss << "(no schema)";
            }
            return ss.str();
          })
      .def(
          "outputs",
          [](Node& n) {
            return py::make_iterator(n.outputs().begin(), n.outputs().end());
          })
      .def("outputsAt", [](Node& n, size_t i) { return n.outputs().at(i); })
      .def(
          "findNode",
          [](Node& n, const std::string& kind, bool recurse) {
            return findNode(n.blocks(), Symbol::fromQualString(kind), recurse);
          },
          "Find Node",
          py::arg("kind"),
          py::arg("recurse") = true)
      .def(
          "findAllNodes",
          [](Node& n, const std::string& kind, bool recurse) {
            return findAllNodes(
                n.blocks(), Symbol::fromQualString(kind), recurse);
          },
          "Find all nodes",
          py::arg("kind"),
          py::arg("recurse") = true)
      .def("input", [](Node& n) { return n.input(); })
      .def("output", [](Node& n) { return n.output(); })
      .NS(addInput)
      .NS(replaceInput)
      .NS(replaceInputWith)
      .NS(replaceAllUsesWith)
      .NS(insertBefore)
      .NS(insertAfter)
      .NS(isBefore)
      .NS(isAfter)
      .NS(moveAfter)
      .NS(moveBefore)
      .NS(removeInput)
      .NS(removeAllInputs)
      .NS(destroy)
      .NS(hasUses)
      .NS(eraseOutput)
      .NS(addOutput)
      .NS(scopeName)
      .NS(isNondeterministic)
      .def(
          "blocks",
          [](Node& n) {
            return py::make_iterator(n.blocks().begin(), n.blocks().end());
          })
      .NS(addBlock)
      .NS(mustBeNone)

#define AS(name) def(#name, &Node::name)
      // methods from Attributes
      .AS(copyAttributes)
      .AS(hasAttributes)
#undef AS
#define AS(name) def(#name, &Node::name##S)
      // The default method names take Symbol, but the string conversion for
      // Symbol you to qualify with attr::. This is not very user friendly
      // for attributes, so expose the string variants instead.
      .AS(hasAttribute)
      .AS(kindOf)
      .AS(removeAttribute)
      .AS(attributeNames)
#undef AS
#define CREATE_ACCESSOR(Kind, method)                                       \
  def(#method "_", [](Node& n, const char* name, Kind##Attr::ValueType v) { \
    return n.method##_(Symbol::attr(name), std::move(v));                   \
  }).def(#method, [](Node& n, const char* name) {                           \
    return n.method(Symbol::attr(name));                                    \
  })
      .CREATE_ACCESSOR(Float, f)
      .CREATE_ACCESSOR(Floats, fs)
      .CREATE_ACCESSOR(Complex, c)
      .CREATE_ACCESSOR(String, s)
      .CREATE_ACCESSOR(Strings, ss)
      .CREATE_ACCESSOR(Int, i)
      .CREATE_ACCESSOR(Ints, is)
      .CREATE_ACCESSOR(Graph, g)
      .CREATE_ACCESSOR(Graphs, gs)
#undef CREATE_ACCESSOR
      // Tensor (t_) -- manually written to unwrap the variable into a tensor.
      .def(
          "t_",
          [](Node& n, const char* name, const torch::autograd::Variable& v) {
            AT_ASSERT(!v.requires_grad());
            return n.t_(Symbol::attr(name), v);
          })
      .def(
          "t",
          [](Node& n, const char* name) { return n.t(Symbol::attr(name)); })
      // Tensors (ts_) -- manually written to unwrap variables into tensors.
      .def(
          "ts_",
          [](Node& n,
             const char* name,
             const std::vector<torch::autograd::Variable>& vs) {
            std::vector<at::Tensor> tensors;
            tensors.reserve(vs.size());
            for (auto& variable : vs) {
              AT_ASSERT(!variable.requires_grad());
              tensors.push_back(variable);
            }
            return n.ts_(Symbol::attr(name), std::move(tensors));
          })
      .def(
          "ts",
          [](Node& n, const char* name) {
            auto tensors = n.ts(Symbol::attr(name));
            std::vector<torch::autograd::Variable> variables;
            variables.reserve(tensors.size());
            for (auto& tensor : tensors) {
              variables.emplace_back(std::move(tensor));
            }
            return variables;
          })
      .def(
          "z_",
          [](Node& n, const char* name, const at::Tensor& v) {
            return n.t_(
                Symbol::attr(name),
                autograd::Variable(v.view(std::vector<int64_t>{}))
                    .set_requires_grad(false));
          })
      .def(
          "z",
          [](Node& n, const char* name) { return n.t(Symbol::attr(name)); })
      .def(
          "zs_",
          [](Node& n, const char* name, TensorsAttr::ValueType v) {
            for (auto& i : v) {
              i = autograd::Variable(i.view(std::vector<int64_t>{}))
                      .set_requires_grad(false);
            }
            return n.ts_(Symbol::attr(name), std::move(v));
          })
      .def(
          "zs",
          [](Node& n, const char* name) { return n.ts(Symbol::attr(name)); })
      .def(
          "pyobj",
          [](Node& n) {
            return py::handle(n.expect<ConcretePythonOp>()->pyobj.get())
                .cast<py::object>();
          })
      .def("cconv", [](Node& n) { return n.expect<ConcretePythonOp>()->cconv; })
      .def(
          "pyname",
          [](Node& n) { return n.expect<ConcretePythonOp>()->name(); })
      .def("scalar_args", [](Node& n) {
        auto op = n.expect<ConcretePythonOp>();
        auto scalars = py::list();
        auto append = scalars.attr("append");
        for (auto& arg : op->scalar_args) {
          append(py::handle(arg.get()));
        }
        return scalars;
      });

  using ::c10::Type;
  py::class_<Type, std::shared_ptr<Type>>(m, "Type")
      .def("__repr__", [](Type& t) { return t.annotation_str(); })
      .def(
          "str",
          [](Type& t) {
            std::ostringstream s;
            s << t;
            return s.str();
          })
      .def("kind", [](const Type& t) { return typeKindToString(t.kind()); })
      .def(
          "dim",
          [](Type& t) {
            auto vshape = t.shared_from_this()->expectRef<TensorType>().sizes();
            return vshape.size() ? py::cast(*vshape.size())
                                 : py::cast<py::none>(Py_None);
          })
      .def(
          "undefined",
          [](Type& t) {
            auto undef =
                t.shared_from_this()->expectRef<TensorType>().undefined();
            return undef.has_value() ? py::cast(*undef)
                                     : py::cast<py::none>(Py_None);
          })
      .def(
          "sizes",
          [](Type& t) -> py::object {
            if (auto ptt = t.expect<TensorType>()) {
              if (auto cs = ptt->sizes().concrete_sizes()) {
                return py::cast(*cs);
              }
            }
            return py::none();
          })
      .def(
          "varyingSizes",
          [](Type& t) -> py::object {
            if (auto ptt = t.expect<TensorType>()) {
              if (auto s = ptt->sizes().sizes()) {
                return py::cast(s.value());
              }
            }
            return py::none();
          })
      .def(
          "strides",
          [](Type& t) -> py::object {
            if (auto ptt = t.expect<TensorType>()) {
              if (auto cs = ptt->strides().concrete_sizes()) {
                return py::cast(*cs);
              }
            }
            return py::none();
          })
      .def(
          "contiguous",
          [](Type& t) {
            return std::static_pointer_cast<Type>(
                t.expectRef<TensorType>().contiguous());
          })
      .def(
          "scalarType",
          [](Type& t) {
            auto scalar_type =
                t.shared_from_this()->expectRef<TensorType>().scalarType();
            return (scalar_type) ? toString(*scalar_type) : nullptr;
          })
      .def(
          "__eq__",
          [](std::shared_ptr<Type>& self, std::shared_ptr<Type>& other) {
            if (!other) {
              return false;
            }
            return *self == *other;
          })
      .def(
          "isSubtypeOf",
          [](std::shared_ptr<Type>& self, std::shared_ptr<Type>& other) {
            if (!other) {
              return false;
            }
            return self->isSubtypeOf(other);
          })
      .def(
          "is_interface_type",
          [](const std::shared_ptr<Type>& self) {
            return self->cast<InterfaceType>() != nullptr;
          })
<<<<<<< HEAD
      .def("is_class_type", [](const std::shared_ptr<Type>& self) {
        auto cls = self->cast<ClassType>();
        return cls != nullptr && !cls->is_module();
      });
=======
      .def_property_readonly(
          "annotation_str", [](const std::shared_ptr<Type>& self) {
            return self->annotation_str();
          });
>>>>>>> 61148bc6

  py::class_<AnyType, Type, std::shared_ptr<AnyType>>(m, "AnyType")
      .def_static("get", &AnyType::get);
  py::class_<NumberType, Type, std::shared_ptr<NumberType>>(m, "NumberType")
      .def_static("get", &NumberType::get);
  py::class_<IntType, Type, std::shared_ptr<IntType>>(m, "IntType")
      .def_static("get", &IntType::get);
  py::class_<FloatType, Type, std::shared_ptr<FloatType>>(m, "FloatType")
      .def_static("get", &FloatType::get);
  py::class_<ComplexType, Type, std::shared_ptr<ComplexType>>(m, "ComplexType")
      .def_static("get", &ComplexType::get);
  py::class_<TensorType, Type, std::shared_ptr<TensorType>>(m, "TensorType")
      .def_static("get", &TensorType::get)
      .def_static("getInferred", &TensorType::getInferred);
  py::class_<BoolType, Type, std::shared_ptr<BoolType>>(m, "BoolType")
      .def_static("get", &BoolType::get);
  py::class_<StringType, Type, std::shared_ptr<StringType>>(m, "StringType")
      .def_static("get", &StringType::get);
  py::class_<DeviceObjType, Type, std::shared_ptr<DeviceObjType>>(
      m, "DeviceObjType")
      .def_static("get", &DeviceObjType::get);
  py::class_<StreamObjType, Type, std::shared_ptr<StreamObjType>>(
      m, "StreamObjType")
      .def_static("get", &StreamObjType::get);
  py::class_<PyObjectType, Type, std::shared_ptr<PyObjectType>>(
      m, "PyObjectType")
      .def_static("get", &PyObjectType::get);
  py::class_<NoneType, Type, std::shared_ptr<NoneType>>(m, "NoneType")
      .def_static("get", &NoneType::get);

  py::class_<TupleType, Type, std::shared_ptr<TupleType>>(m, "TupleType")
      .def(py::init([](std::vector<TypePtr> a) {
        return TupleType::create(std::move(a));
      }))
      .def("elements", [](TupleType& self) {
        std::vector<TypePtr> types;
        for (const auto& type : self.elements()) {
          types.push_back(type);
        }
        return types;
      });
  py::class_<ListType, Type, std::shared_ptr<ListType>>(m, "ListType")
      .def(py::init([](TypePtr a) { return ListType::create(a); }))
      .def_static("ofInts", &ListType::ofInts)
      .def_static("ofTensors", &ListType::ofTensors)
      .def_static("ofFloats", &ListType::ofFloats)
      .def_static("ofComplexDoubles", &ListType::ofComplexDoubles)
      .def_static("ofBools", &ListType::ofBools)
      .def("getElementType", &ListType::getElementType);
  py::class_<DictType, Type, std::shared_ptr<DictType>>(m, "DictType")
      .def(py::init([](TypePtr key, TypePtr value) {
        return DictType::create(std::move(key), std::move(value));
      }))
      .def("getKeyType", &DictType::getKeyType)
      .def("getValueType", &DictType::getValueType);
  py::class_<OptionalType, Type, std::shared_ptr<OptionalType>>(
      m, "OptionalType")
      .def(py::init(
          [](TypePtr a) { return OptionalType::create(std::move(a)); }))
      .def_static("ofTensor", &OptionalType::ofTensor)
      .def("getElementType", &OptionalType::getElementType);
  py::class_<RRefType, Type, std::shared_ptr<RRefType>>(m, "RRefType")
      .def(py::init([](TypePtr a) { return RRefType::create(std::move(a)); }))
      .def("getElementType", &RRefType::getElementType);

  py::class_<FutureType, Type, std::shared_ptr<FutureType>>(m, "FutureType")
      .def(py::init([](TypePtr a) { return FutureType::create(std::move(a)); }))
      .def("getElementType", &FutureType::getElementType);

  py::class_<ClassType, Type, std::shared_ptr<ClassType>>(m, "ClassType")
      .def(py::init([](const std::string& qualified_name) {
        return get_python_cu()->get_class(c10::QualifiedName(qualified_name));
      }))
      .def("name", [](ClassType& self) { return self.name()->name(); })
      .def("qualified_name", [](ClassType& self) {
        return self.name()->qualifiedName();
      });
  py::class_<EnumType, Type, std::shared_ptr<EnumType>>(m, "EnumType")
      .def(py::init([](const std::string& qualified_name,
                       TypePtr value_type,
                       const std::vector<py::object>& enum_names_values) {
        std::vector<std::pair<std::string, IValue>> names_values;
        names_values.reserve(enum_names_values.size());
        for (const auto& enum_name_value : enum_names_values) {
          auto enum_name = py::cast<std::string>(enum_name_value.attr("name"));
          auto enum_value = toIValue(enum_name_value.attr("value"), value_type);
          names_values.emplace_back(std::make_pair(enum_name, enum_value));
        }
        return EnumType::create(
            c10::QualifiedName(qualified_name),
            std::move(value_type),
            std::move(names_values),
            get_python_cu());
      }));
  py::class_<InterfaceType, Type, std::shared_ptr<InterfaceType>>(
      m, "InterfaceType")
      .def(py::init([](const std::string& qualified_name) {
        return get_python_cu()->get_interface(
            c10::QualifiedName(qualified_name));
      }))
      .def(
          "getMethod",
          [](InterfaceType& self, const std::string& name) {
            return self.getMethod(name);
          },
          py::return_value_policy::reference)
      .def("getMethodNames", [](InterfaceType& self) {
        std::vector<std::string> names;
        for (const FunctionSchema& fn : self.methods()) {
          names.emplace_back(fn.name());
        }
        return names;
      });
  using ::c10::InferredType;
  py::class_<InferredType, std::shared_ptr<InferredType>>(m, "InferredType")
      .def(py::init([](std::shared_ptr<Type> type) {
        return std::make_shared<InferredType>(std::move(type));
      }))
      .def(py::init([](std::string reason) {
        return std::make_shared<InferredType>(std::move(reason));
      }))
      .def(
          "type",
          [](const std::shared_ptr<InferredType>& self) {
            return self->type();
          })
      .def(
          "success",
          [](const std::shared_ptr<InferredType>& self) {
            return self->success();
          })
      .def("reason", [](const std::shared_ptr<InferredType>& self) {
        return self->reason();
      });

  py::class_<Use>(m, "Use")
      .def_readonly("user", &Use::user)
      .def_readonly("offset", &Use::offset)
      .def("isAfter", [](Use& self, Use& other_use) {
        return isBeforeOrAfter(self, other_use, false);
      });
}
} // namespace jit
} // namespace torch<|MERGE_RESOLUTION|>--- conflicted
+++ resolved
@@ -791,17 +791,13 @@
           [](const std::shared_ptr<Type>& self) {
             return self->cast<InterfaceType>() != nullptr;
           })
-<<<<<<< HEAD
       .def("is_class_type", [](const std::shared_ptr<Type>& self) {
         auto cls = self->cast<ClassType>();
         return cls != nullptr && !cls->is_module();
-      });
-=======
+      })
       .def_property_readonly(
-          "annotation_str", [](const std::shared_ptr<Type>& self) {
-            return self->annotation_str();
-          });
->>>>>>> 61148bc6
+      "annotation_str",
+      [](const std::shared_ptr<Type>& self) { return self->annotation_str(); });
 
   py::class_<AnyType, Type, std::shared_ptr<AnyType>>(m, "AnyType")
       .def_static("get", &AnyType::get);
