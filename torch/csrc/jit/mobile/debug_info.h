#pragma once
#include <c10/util/flat_hash_map.h>
#include <caffe2/serialize/inline_container.h>
#include <torch/csrc/jit/api/compilation_unit.h>
#include <torch/csrc/jit/ir/scope.h>

namespace torch {
namespace jit {
/*
 * MobileDebugTable:
 * Deserializes debug_pkl records from PT model's zip archive and
 * stores them in a map of debug handles to source range.
 * Debug handles are unique per model and runtime, be in lite interpreter
 * or delegate, raises exception using debug handles.
 * getSourceDebugString method is responsible for translating debug
 * handles to correspond debug information.
 * At the moment this only contains information about model source.
 * But later diffs will include entire stack corresponding to debug handle.
 */
class MobileDebugTable {
 public:
  MobileDebugTable() = default;
  MobileDebugTable(
<<<<<<< HEAD
      std::unique_ptr<caffe2::serialize::PyTorchStreamReader>& reader,
      const std::shared_ptr<CompilationUnit>& cu);
  std::string getSourceDebugString(
      const int64_t debug_handle,
      const std::string& top_module_type_name = "ModuleTypeUnknown");
  std::string getModuleHierarchyInfo(
      const int64_t debug_handle,
      const std::string& top_module_type_name = "ModuleTypeUnknown");
=======
      std::unique_ptr<caffe2::serialize::PyTorchStreamReader>& reader);
  std::string getSourceDebugString(const int64_t debug_handle) const;
>>>>>>> 0f59efb2

 private:
  ska::flat_hash_map<int64_t, DelegateDebugInfoType> callstack_ptr_map_;
};

} // namespace jit
} // namespace torch<|MERGE_RESOLUTION|>--- conflicted
+++ resolved
@@ -21,19 +21,14 @@
  public:
   MobileDebugTable() = default;
   MobileDebugTable(
-<<<<<<< HEAD
       std::unique_ptr<caffe2::serialize::PyTorchStreamReader>& reader,
       const std::shared_ptr<CompilationUnit>& cu);
   std::string getSourceDebugString(
       const int64_t debug_handle,
-      const std::string& top_module_type_name = "ModuleTypeUnknown");
+      const std::string& top_module_type_name = "ModuleTypeUnknown") const;
   std::string getModuleHierarchyInfo(
       const int64_t debug_handle,
-      const std::string& top_module_type_name = "ModuleTypeUnknown");
-=======
-      std::unique_ptr<caffe2::serialize::PyTorchStreamReader>& reader);
-  std::string getSourceDebugString(const int64_t debug_handle) const;
->>>>>>> 0f59efb2
+      const std::string& top_module_type_name = "ModuleTypeUnknown") const;
 
  private:
   ska::flat_hash_map<int64_t, DelegateDebugInfoType> callstack_ptr_map_;
