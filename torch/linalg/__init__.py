# -*- coding: utf-8 -*-
import sys

import torch
from torch._C import _add_docstr, _linalg  # type: ignore

Tensor = torch.Tensor

# Note: This not only adds doc strings for functions in the linalg namespace, but
# also connects the torch.linalg Python namespace to the torch._C._linalg builtins.

cholesky = _add_docstr(_linalg.linalg_cholesky, r"""
linalg.cholesky(input, *, out=None) -> Tensor

Computes the Cholesky decomposition of a Hermitian (or symmetric for real-valued matrices)
positive-definite matrix or the Cholesky decompositions for a batch of such matrices.
Each decomposition has the form:

.. math::

    \text{input} = LL^H

where :math:`L` is a lower-triangular matrix and :math:`L^H` is the conjugate transpose of :math:`L`,
which is just a transpose for the case of real-valued input matrices.
In code it translates to ``input = L @ L.t()`` if :attr:`input` is real-valued and
``input = L @ L.conj().t()`` if :attr:`input` is complex-valued.
The batch of :math:`L` matrices is returned.

Supports real-valued and complex-valued inputs.

.. note:: When given inputs on a CUDA device, this function synchronizes that device with the CPU.

.. note:: LAPACK's `potrf` is used for CPU inputs, and MAGMA's `potrf` is used for CUDA inputs.

.. note:: If :attr:`input` is not a Hermitian positive-definite matrix, or if it's a batch of matrices
          and one or more of them is not a Hermitian positive-definite matrix, then a RuntimeError will be thrown.
          If :attr:`input` is a batch of matrices, then the error message will include the batch index
          of the first matrix that is not Hermitian positive-definite.

Args:
    input (Tensor): the input tensor of size :math:`(*, n, n)` consisting of Hermitian positive-definite
                    :math:`n \times n` matrices, where :math:`*` is zero or more batch dimensions.

Keyword args:
    out (Tensor, optional): The output tensor. Ignored if ``None``. Default: ``None``

Examples::

    >>> a = torch.randn(2, 2, dtype=torch.complex128)
    >>> a = torch.mm(a, a.t().conj())  # creates a Hermitian positive-definite matrix
    >>> l = torch.linalg.cholesky(a)
    >>> a
    tensor([[2.5266+0.0000j, 1.9586-2.0626j],
            [1.9586+2.0626j, 9.4160+0.0000j]], dtype=torch.complex128)
    >>> l
    tensor([[1.5895+0.0000j, 0.0000+0.0000j],
            [1.2322+1.2976j, 2.4928+0.0000j]], dtype=torch.complex128)
    >>> torch.mm(l, l.t().conj())
    tensor([[2.5266+0.0000j, 1.9586-2.0626j],
            [1.9586+2.0626j, 9.4160+0.0000j]], dtype=torch.complex128)

    >>> a = torch.randn(3, 2, 2, dtype=torch.float64)
    >>> a = torch.matmul(a, a.transpose(-2, -1))  # creates a symmetric positive-definite matrix
    >>> l = torch.linalg.cholesky(a)
    >>> a
    tensor([[[ 1.1629,  2.0237],
            [ 2.0237,  6.6593]],

            [[ 0.4187,  0.1830],
            [ 0.1830,  0.1018]],

            [[ 1.9348, -2.5744],
            [-2.5744,  4.6386]]], dtype=torch.float64)
    >>> l
    tensor([[[ 1.0784,  0.0000],
            [ 1.8766,  1.7713]],

            [[ 0.6471,  0.0000],
            [ 0.2829,  0.1477]],

            [[ 1.3910,  0.0000],
            [-1.8509,  1.1014]]], dtype=torch.float64)
    >>> torch.allclose(torch.matmul(l, l.transpose(-2, -1)), a)
    True
""")

inv = _add_docstr(_linalg.linalg_inv, r"""
linalg.inv(input, *, out=None) -> Tensor

Computes the multiplicative inverse matrix of a square matrix :attr:`input`, or of each square matrix in a
batched :attr:`input`. The result satisfies the relation:

``matmul(inv(input),input)`` = ``matmul(input,inv(input))`` = ``eye(input.shape[0]).expand_as(input)``.

Supports input of float, double, cfloat and cdouble data types.

.. note:: When given inputs on a CUDA device, this function synchronizes that device with the CPU.

.. note:: The inverse matrix is computed using LAPACK's `getrf` and `getri` routines for CPU inputs. For CUDA
          inputs, cuSOLVER's `getrf` and `getrs` routines as well as cuBLAS' `getrf` and `getri` routines are
          used if CUDA version >= 10.1.243, otherwise MAGMA's `getrf` and `getri` routines are used instead.

.. note:: If :attr:`input` is a non-invertible matrix or non-square matrix, or batch with at least one such matrix,
          then a RuntimeError will be thrown.

Args:
    input (Tensor): the square `(n, n)` matrix or the batch of such matrices of size
                    `(*, n, n)` where `*` is one or more batch dimensions.

Keyword args:
    out (Tensor, optional): The output tensor. Ignored if ``None``. Default is ``None``.

Examples::

    >>> x = torch.rand(4, 4)
    >>> y = torch.linalg.inv(x)
    >>> z = torch.mm(x, y)
    >>> z
    tensor([[ 1.0000, -0.0000, -0.0000,  0.0000],
            [ 0.0000,  1.0000,  0.0000,  0.0000],
            [ 0.0000,  0.0000,  1.0000,  0.0000],
            [ 0.0000, -0.0000, -0.0000,  1.0000]])
    >>> torch.max(torch.abs(z - torch.eye(4))) # Max non-zero
    tensor(1.1921e-07)

    >>> # Batched inverse example
    >>> x = torch.randn(2, 3, 4, 4)
    >>> y = torch.linalg.inv(x)
    >>> z = torch.matmul(x, y)
    >>> torch.max(torch.abs(z - torch.eye(4).expand_as(x))) # Max non-zero
    tensor(1.9073e-06)

    >>> x = torch.rand(4, 4, dtype=torch.cdouble)
    >>> y = torch.linalg.inv(x)
    >>> z = torch.mm(x, y)
    >>> z
    tensor([[ 1.0000e+00+0.0000e+00j, -1.3878e-16+3.4694e-16j,
            5.5511e-17-1.1102e-16j,  0.0000e+00-1.6653e-16j],
            [ 5.5511e-16-1.6653e-16j,  1.0000e+00+6.9389e-17j,
            2.2204e-16-1.1102e-16j, -2.2204e-16+1.1102e-16j],
            [ 3.8858e-16-1.2490e-16j,  2.7756e-17+3.4694e-17j,
            1.0000e+00+0.0000e+00j, -4.4409e-16+5.5511e-17j],
            [ 4.4409e-16+5.5511e-16j, -3.8858e-16+1.8041e-16j,
            2.2204e-16+0.0000e+00j,  1.0000e+00-3.4694e-16j]],
        dtype=torch.complex128)
    >>> torch.max(torch.abs(z - torch.eye(4, dtype=torch.cdouble))) # Max non-zero
    tensor(7.5107e-16, dtype=torch.float64)
""")

det = _add_docstr(_linalg.linalg_det, r"""
linalg.det(input, *, out=None) -> Tensor

Computes the determinant of a square matrix :attr:`input`, or of each square matrix
in a batched :attr:`input`.

This function supports float, double, cfloat and cdouble dtypes.

.. note:: When given inputs on a CUDA device, this function synchronizes that device with the CPU.

.. note:: The determinant is computed using LU factorization. LAPACK's `getrf` is used for CPU inputs,
          and MAGMA's `getrf` is used for CUDA inputs.

.. note:: Backward through `det` internally uses :func:`torch.linalg.svd` when :attr:`input` is not
          invertible. In this case, double backward through `det` will be unstable when :attr:`input`
          doesn't have distinct singular values. See :func:`torch.linalg.svd` for more details.

Args:
    input (Tensor): the input matrix of size `(n, n)` or the batch of matrices of size
                    `(*, n, n)` where `*` is one or more batch dimensions.

Keyword args:
    out (Tensor, optional): The output tensor. Ignored if ``None``. Default is ``None``.

Example::

    >>> a = torch.randn(3, 3)
    >>> a
    tensor([[ 0.9478,  0.9158, -1.1295],
            [ 0.9701,  0.7346, -1.8044],
            [-0.2337,  0.0557,  0.6929]])
    >>> torch.linalg.det(a)
    tensor(0.0934)

    >>> out = torch.empty(0)
    >>> torch.linalg.det(a, out=out)
    tensor(0.0934)
    >>> out
    tensor(0.0934)

    >>> a = torch.randn(3, 2, 2)
    >>> a
    tensor([[[ 0.9254, -0.6213],
             [-0.5787,  1.6843]],

            [[ 0.3242, -0.9665],
             [ 0.4539, -0.0887]],

            [[ 1.1336, -0.4025],
             [-0.7089,  0.9032]]])
    >>> torch.linalg.det(a)
    tensor([1.1990, 0.4099, 0.7386])
""")

slogdet = _add_docstr(_linalg.linalg_slogdet, r"""
linalg.slogdet(input, *, out=None) -> (Tensor, Tensor)

Calculates the sign and natural logarithm of the absolute value of a square matrix's determinant,
or of the absolute values of the determinants of a batch of square matrices :attr:`input`.
The determinant can be computed with ``sign * exp(logabsdet)``.

Supports input of float, double, cfloat and cdouble datatypes.

.. note:: When given inputs on a CUDA device, this function synchronizes that device with the CPU.

.. note:: The determinant is computed using LU factorization. LAPACK's `getrf` is used for CPU inputs,
          and MAGMA's `getrf` is used for CUDA inputs.

.. note:: For matrices that have zero determinant, this returns ``(0, -inf)``.
          If :attr:`input` is batched then the entries in the result tensors corresponding to matrices with
          the zero determinant have sign 0 and the natural logarithm of the absolute value of the determinant -inf.

Args:
    input (Tensor): the input matrix of size :math:`(n, n)` or the batch of matrices of size :math:`(*, n, n)`
                    where :math:`*` is one or more batch dimensions.

Keyword args:
    out (tuple, optional): tuple of two tensors to write the output to.

Returns:
    A namedtuple (sign, logabsdet) containing the sign of the determinant and the natural logarithm
    of the absolute value of determinant, respectively.

Example::

    >>> A = torch.randn(3, 3)
    >>> A
    tensor([[ 0.0032, -0.2239, -1.1219],
            [-0.6690,  0.1161,  0.4053],
            [-1.6218, -0.9273, -0.0082]])
    >>> torch.linalg.det(A)
    tensor(-0.7576)
    >>> torch.linalg.logdet(A)
    tensor(nan)
    >>> torch.linalg.slogdet(A)
    torch.return_types.linalg_slogdet(sign=tensor(-1.), logabsdet=tensor(-0.2776))
""")

eig = _add_docstr(_linalg.linalg_eig, r"""
linalg.eig(input, *, out=None) -> (Tensor, Tensor)

Computes the eigenvalues and eigenvectors of a square
matrix :attr:`input`, or of each such matrix in a batched :attr:`input`.

For a single matrix :attr:`input`, the tensor of eigenvalues `w` and the tensor of eigenvectors
`V` decompose the :attr:`input` such that `input = V diag(w) V⁻¹`, where `V⁻¹` is the inverse of `V`.

The eigenvalues are not necessarily sorted.
For real-valued input the resulting eigenvalues and eigenvectors will always be of complex type.

Supports input of float, double, cfloat and cdouble dtypes.

.. note:: When given inputs on a CUDA device, this function synchronizes that device with the CPU.

.. note:: The eigenvalues and eigenvectors are computed using LAPACK's and MAGMA's `geev` routine.

.. note:: The eigenvectors of matrices are not unique, so any eigenvector multiplied by a constant remains
          a valid eigenvector. This function may compute different eigenvector representations on
          different device types. Usually the difference is only in the sign of the eigenvector.

.. note:: See :func:`torch.linalg.eigvals` for a related function that computes only eigenvalues.
          However, that function is not differentiable.

.. warning:: Differentiation support for this function is not implemented yet.

Args:
    input (Tensor): the `n \times n` matrix or the batch of such matrices of size
                    `(*, n, n)` where `*` is one or more batch dimensions.

Keyword args:
    out (tuple, optional): tuple of two tensors to write the output to. Default is `None`.

Returns:
    (Tensor, Tensor): A namedtuple (eigenvalues, eigenvectors) containing

        - **eigenvalues** (*Tensor*): Shape `(*, n)`.
        - **eigenvectors** (*Tensor*): Shape `(*, n, n)`.

Examples::

    >>> a = torch.randn(2, 2, dtype=torch.complex128)
    >>> a
    tensor([[ 0.9828+0.3889j, -0.4617+0.3010j],
            [ 0.1662-0.7435j, -0.6139+0.0562j]], dtype=torch.complex128)
    >>> w, v = torch.linalg.eig(a)
    >>> w
    tensor([ 1.1226+0.5738j, -0.7537-0.1286j], dtype=torch.complex128)
    >>> v
    tensor([[ 0.9218+0.0000j,  0.1882-0.2220j],
            [-0.0270-0.3867j,  0.9567+0.0000j]], dtype=torch.complex128)
    >>> torch.allclose(torch.matmul(v, torch.matmul(w.diag_embed(), v.inverse())), a)
    True

    >>> a = torch.randn(3, 2, 2, dtype=torch.float64)
    >>> w, v = torch.linalg.eig(a)
    >>> torch.allclose(torch.matmul(v, torch.matmul(w.diag_embed(), v.inverse())).real, a)
    True
""")

eigvals = _add_docstr(_linalg.linalg_eigvals, r"""
linalg.eigvals(input, *, out=None) -> Tensor

Computes the eigenvalues of a square
matrix :attr:`input`, or of each such matrix in a batched :attr:`input`.

The eigenvalues are not necessarily sorted.
For real-valued input the resulting eigenvalues will always be of complex type.

Supports input of float, double, cfloat and cdouble dtypes.

.. note:: When given inputs on a CUDA device, this function synchronizes that device with the CPU.

.. note:: The eigenvalues are computed using LAPACK's and MAGMA's `geev` routine.

.. note:: See :func:`torch.linalg.eig` for a related function that computes both eigenvalues and eigenvectors.

Args:
    input (Tensor): the `n \times n` matrix or the batch of such matrices of size
                    `(*, n, n)` where `*` is one or more batch dimensions.

Keyword args:
    out (Tensor, optional): tensor to write the output to. Default is `None`.

Examples::

    >>> a = torch.randn(2, 2, dtype=torch.complex128)
    >>> a
    tensor([[ 0.9828+0.3889j, -0.4617+0.3010j],
            [ 0.1662-0.7435j, -0.6139+0.0562j]], dtype=torch.complex128)
    >>> w = torch.linalg.eigvals(a)
    >>> w
    tensor([ 1.1226+0.5738j, -0.7537-0.1286j], dtype=torch.complex128)
""")

eigh = _add_docstr(_linalg.linalg_eigh, r"""
linalg.eigh(input, UPLO='L', *, out=None) -> (Tensor, Tensor)

Computes the eigenvalues and eigenvectors of a complex Hermitian (or real symmetric)
matrix :attr:`input`, or of each such matrix in a batched :attr:`input`.

For a single matrix :attr:`input`, the tensor of eigenvalues `w` and the tensor of eigenvectors
`V` decompose the :attr:`input` such that `input = V diag(w) Vᴴ`, where `Vᴴ` is the transpose of `V`
for real-valued :attr:`input`, or the conjugate transpose of `V` for complex-valued :attr:`input`.

Since the matrix or matrices in :attr:`input` are assumed to be Hermitian, the imaginary part of their diagonals
is always treated as zero. When :attr:`UPLO` is "L", its default value, only the lower triangular part of each
matrix is used in the computation. When :attr:`UPLO` is "U" only the upper triangular part of each matrix is used.

Supports input of float, double, cfloat and cdouble dtypes.

.. note:: When given inputs on a CUDA device, this function synchronizes that device with the CPU.

.. note:: The eigenvalues/eigenvectors are computed using LAPACK's `syevd` and `heevd` routines for CPU inputs,
          and MAGMA's `syevd` and `heevd` routines for CUDA inputs.

.. note:: The eigenvalues of real symmetric or complex Hermitian matrices are always real.

.. note:: The eigenvectors of matrices are not unique, so any eigenvector multiplied by a constant remains
          a valid eigenvector. This function may compute different eigenvector representations on
          different device types. Usually the difference is only in the sign of the eigenvector.

.. note:: See :func:`torch.linalg.eigvalsh` for a related function that computes only eigenvalues.
          However, that function is not differentiable.

Args:
    input (Tensor): the Hermitian `n \times n` matrix or the batch of such matrices of size
                    `(*, n, n)` where `*` is one or more batch dimensions.
    UPLO ('L', 'U', optional): controls whether to use the upper-triangular or the lower-triangular part
                               of :attr:`input` in the computations. Default is ``'L'``.

Keyword args:
    out (tuple, optional): tuple of two tensors to write the output to. Default is ``None``.

Returns:
    (Tensor, Tensor): A namedtuple (eigenvalues, eigenvectors) containing

        - **eigenvalues** (*Tensor*): Shape `(*, m)`.
            The eigenvalues in ascending order.
        - **eigenvectors** (*Tensor*): Shape `(*, m, m)`.
            The orthonormal eigenvectors of the :attr:`input`.

Examples::

    >>> a = torch.randn(2, 2, dtype=torch.complex128)
    >>> a = a + a.t().conj()  # creates a Hermitian matrix
    >>> a
    tensor([[2.9228+0.0000j, 0.2029-0.0862j],
            [0.2029+0.0862j, 0.3464+0.0000j]], dtype=torch.complex128)
    >>> w, v = torch.linalg.eigh(a)
    >>> w
    tensor([0.3277, 2.9415], dtype=torch.float64)
    >>> v
    tensor([[-0.0846+-0.0000j, -0.9964+0.0000j],
            [ 0.9170+0.3898j, -0.0779-0.0331j]], dtype=torch.complex128)
    >>> torch.allclose(torch.matmul(v, torch.matmul(w.to(v.dtype).diag_embed(), v.t().conj())), a)
    True

    >>> a = torch.randn(3, 2, 2, dtype=torch.float64)
    >>> a = a + a.transpose(-2, -1)  # creates a symmetric matrix
    >>> w, v = torch.linalg.eigh(a)
    >>> torch.allclose(torch.matmul(v, torch.matmul(w.diag_embed(), v.transpose(-2, -1))), a)
    True
""")

eigvalsh = _add_docstr(_linalg.linalg_eigvalsh, r"""
linalg.eigvalsh(input, UPLO='L', *, out=None) -> Tensor

Computes the eigenvalues of a complex Hermitian (or real symmetric) matrix :attr:`input`,
or of each such matrix in a batched :attr:`input`. The eigenvalues are returned in ascending order.

Since the matrix or matrices in :attr:`input` are assumed to be Hermitian, the imaginary part of their diagonals
is always treated as zero. When :attr:`UPLO` is "L", its default value, only the lower triangular part of
each matrix is used in the computation. When :attr:`UPLO` is "U" only the upper triangular part of each matrix is used.

Supports input of float, double, cfloat and cdouble dtypes.

.. note:: When given inputs on a CUDA device, this function synchronizes that device with the CPU.

.. note:: The eigenvalues are computed using LAPACK's `syevd` and `heevd` routines for CPU inputs,
          and MAGMA's `syevd` and `heevd` routines for CUDA inputs.

.. note:: The eigenvalues of real symmetric or complex Hermitian matrices are always real.

.. note:: This function doesn't support backpropagation, please use :func:`torch.linalg.eigh` instead,
          which also computes the eigenvectors.

.. note:: See :func:`torch.linalg.eigh` for a related function that computes both eigenvalues and eigenvectors.

Args:
    input (Tensor): the Hermitian `n \times n` matrix or the batch
                    of such matrices of size `(*, n, n)` where `*` is one or more batch dimensions.
    UPLO ('L', 'U', optional): controls whether to use the upper-triangular or the lower-triangular part
                               of :attr:`input` in the computations. Default is ``'L'``.

Keyword args:
    out (Tensor, optional): tensor to write the output to. Default is ``None``.

Examples::

    >>> a = torch.randn(2, 2, dtype=torch.complex128)
    >>> a = a + a.t().conj()  # creates a Hermitian matrix
    >>> a
    tensor([[2.9228+0.0000j, 0.2029-0.0862j],
            [0.2029+0.0862j, 0.3464+0.0000j]], dtype=torch.complex128)
    >>> w = torch.linalg.eigvalsh(a)
    >>> w
    tensor([0.3277, 2.9415], dtype=torch.float64)

    >>> a = torch.randn(3, 2, 2, dtype=torch.float64)
    >>> a = a + a.transpose(-2, -1)  # creates a symmetric matrix
    >>> a
    tensor([[[ 2.8050, -0.3850],
            [-0.3850,  3.2376]],

            [[-1.0307, -2.7457],
            [-2.7457, -1.7517]],

            [[ 1.7166,  2.2207],
            [ 2.2207, -2.0898]]], dtype=torch.float64)
    >>> w = torch.linalg.eigvalsh(a)
    >>> w
    tensor([[ 2.5797,  3.4629],
            [-4.1605,  1.3780],
            [-3.1113,  2.7381]], dtype=torch.float64)
""")

householder_product = _add_docstr(_linalg.linalg_householder_product, r"""
householder_product(input, tau, *, out=None) -> Tensor

Computes the product of Householder matrices.

Householder matrices are stored in compressed vector form as columns of a `(m × n)` matrix :attr:`input`,
or columns of each matrix in a batched :attr:`input`.
:attr:`tau` is a tensor of scalar scale factors for each Householder vector.
For the single matrix :attr:`input` taking its `i`-th column as `vᵢ` and `τ = tau[i]`
gives the `i`-th Householder matrix as `Hᵢ = I − τ vᵢ vᵢᴴ`.

The result of this function is `H₁ H₂ ... Hᵣ`, where `r` is equal to `tau.shape[-1]`.
This function is commonly used together with :func:`torch.geqrf`
to explitly form the `Q` matrix of the QR decomposition.
See `Representation of Orthogonal or Unitary Matrices`_ for further details.

.. note:: LAPACK's `orgqr` is used for the computations.
          For CUDA inputs, cuSOLVER's `orgqr` routine is used if CUDA version >= 10.1.243.

.. note:: Only values below the main diagonal of :attr:`input` are used in the computations
          and other values are ignored.

.. note:: If :attr:`input` doesn't satisfy the requirement `m >= n`,
          or :attr:`tau` doesn't satisfy the requirement `n >= r`, then a RuntimeError will be thrown.

Args:
    input (Tensor): the input tensor of size `(*, m, n)` where `*` is zero or more
                    batch dimensions consisting of `(m × n)` matrices.
    tau (Tensor): the input tensor of size `(*, r)` where `*` is zero or more
                    batch dimensions consisting of `r`-dimensional vectors.

Keyword args:
    out (Tensor, optional): The output tensor. Ignored if `None`. Default: `None`

Examples::

    >>> a = torch.randn(2, 2)
    >>> h, tau = torch.geqrf(a)
    >>> q = torch.linalg.householder_product(h, tau)
    >>> torch.allclose(q, torch.linalg.qr(a)[0])
    True

    >>> h = torch.randn(3, 2, 2, dtype=torch.complex128)
    >>> tau = torch.randn(3, 1, dtype=torch.complex128)
    >>> q = torch.linalg.householder_product(h, tau)
    >>> q
    tensor([[[ 1.8034+0.4184j,  0.2588-1.0174j],
            [-0.6853+0.7953j,  2.0790+0.5620j]],

            [[ 1.4581+1.6989j, -1.5360+0.1193j],
            [ 1.3877-0.6691j,  1.3512+1.3024j]],

            [[ 1.4766+0.5783j,  0.0361+0.6587j],
            [ 0.6396+0.1612j,  1.3693+0.4481j]]], dtype=torch.complex128)

.. _Representation of Orthogonal or Unitary Matrices:
    https://www.netlib.org/lapack/lug/node128.html
""")

lstsq = _add_docstr(_linalg.linalg_lstsq, r"""
<<<<<<< HEAD
torch.linalg.lstsq(input, b, rcond=None, *, driver=None)
    -> (Tensor solution, Tensor residuals, Tensor rank, Tensor singular_values)
=======
torch.linalg.lstsq(input, b, cond=None, *, driver=None) -> (Tensor, Tensor, Tensor, Tensor)
>>>>>>> de2a2724

Computes the least squares solution to the system with a batch of matrices :math:`a` (represented by :attr:`input`)
and a batch of vectors or matrices :math:`b` such that

.. math::
    x = \text{argmin}_x \|ax - b\|_F,

where :math:`a` is of size :math:`(..., m, n)` and :math:`b` is of size :math:`(..., m, k)` or
:math:`(..., m)`. The batch dimensions of :math:`a` and :math:`b` have to be broadcastable.

The returned solution :math:`solution` is of shape :math:`(..., n, k)` if :math:`b` is of shape :math:`(..., m, k)`,
and is of shape :math:`(..., n, 1)` if :math:`b` is of shape :math:`(..., m)`.
The batch sizes of :math:`x` is the broadcasted shape of the batch dimensions of :math:`a` and :math:`b`.

.. note::
    The case when :math:`m < n` is not supported on CUDA.

Args:
    input (Tensor): the batch of left-hand side matrices :math:`a`
        of shape :math:`(..., m, n)` with :math:`m > 0, n > 0`
    b (Tensor): the batch of righ-hand side vectors or matrices :math:`b`
        of shape :math:`(..., m)` or :math:`(..., m, k)` with :math:`m > 0, k > 0`
    rcond (float, optional): used to determine the effective rank of :math:`a`
        for the rank-revealing drivers (see :attr:`driver`).
        If :attr:`rcond` is smaller than zero,
        the machine precision based on :attr:`input`'s dtype is used.
        If :attr:`rcond` is ``None``,
        the machine precision times :math:`\text{max}(m, n)` is used.
        Default: ``None``
    driver (str, optional): the name of the LAPACK/MAGMA driver that is used
        to compute the solution.
        For CPU inputs the valid values are
        (``'gels'``, ``'gelsy'``, ``'gelsd``, ``'gelss'``, ``None``).
        For CUDA inputs the valid values are (``'gels'``, ``None``).
        If ``driver == None``, ``'gelsy'`` is used for CPU inputs and ``'gels'`` for GPU inputs.
        Default: ``None``

.. note::
    Driver ``'gels'`` assumes only full-rank inputs, i.e. ``torch.matrix_rank(a) == min(m, n)``.
    Drivers ``'gelsy'``, ``'gelsd'``, ``'gelss'`` are rank-revealing and hence handle rank-deficient inputs.
    ``'gelsy'`` uses QR factorization with column pivoting, ``'gelsd'`` and ``'gelss'`` use SVD.
    ``'gelsy'`` is the fastest among the rank-revealing algorithms that also handles rank-deficient inputs.

.. warning::
    The default value for :attr:`rcond` may change in a future PyTorch release.
    It is therefore recommended to use some fixed value to avoid potential
    issues upon the library update.


Returns:
    (Tensor, Tensor, Tensor, Tensor): a namedtuple (solution, residuals, rank, singular_values) containing:
        - **solution** (*Tensor*): the least squares solution
        - **residuals** (*Tensor*):  if :math:`m > n` then for full rank matrices in :attr:`input` the tensor encodes
            the squared residuals of the solutions, that is :math:`||\text{input} @ x - b||_F^2`.
            If :math:`m \le n` or matrix is not full rank, an empty tensor is returned instead.
            If :attr:`input` is a batch of matrices and any matrix in the batch is not full rank,
            then an empty tensor is returned. This behavior may change in a future PyTorch release.
        - **rank** (*Tensor*): the tensor of ranks of the matrix :attr:`input` with shape ``input.shape[:-2]``.
            Only computed if :attr:`driver` is one of (``'gelsy'``, ``'gelsd'``, ``'gelss'``),
            an empty tensor is returned otherwise.
        - **singular_values** (*Tensor*): the tensor of singular values
            of the matrix :attr:`input` with shape ``input.shape[:-2] + (min(m, n),)``.
            Only computed if :attr:`driver` is one of (``'gelsd'``, ``'gelss'``),
            an empty tensor is returend otherwise.

Example::

    >>> a = torch.tensor([[10, 2, 3], [3, 10, 5], [5, 6, 12]], dtype=torch.float)
    >>> b = torch.tensor([[[2, 5, 1], [3, 2, 1], [5, 1, 9]],
                          [[4, 2, 9], [2, 0, 3], [2, 5, 3]]], dtype=torch.float)
    >>> x = torch.linalg.lstsq(a.view(1, 3, 3), b).solution
    >>> x
    tensor([[[ 0.0793,  0.5345, -0.1228],
             [ 0.1125,  0.1458, -0.3517],
             [ 0.3274, -0.2123,  0.9770]],

            [[ 0.3939,  0.1023,  0.9361],
             [ 0.1074, -0.2903,  0.1189],
             [-0.0512,  0.5192, -0.1995]]])

    >>> (x - a.pinverse() @ b).abs().max()
    tensor(2.0862e-07)

    >>> aa = a.clone().select(1, -1).zero_()
    >>> xx, rank, _ = torch.linalg.lstsq(aa.view(1, 3, 3), b)
    >>> rank
    tensor([2])

    >>> sv = torch.linalg.lstsq(a.view(1, 3, 3), b, driver='gelsd').singular_values
    >>> (sv - a.svd()[1]).max().abs()
    tensor(5.7220e-06)
""")

matrix_power = _add_docstr(_linalg.linalg_matrix_power, r"""
matrix_power(input, n, *, out=None) -> Tensor

Raises the square matrix :attr:`input`, or each square matrix in a batched
:attr:`input`, to the integer power :attr:`n`.

If :attr:`n` is 0, the identity matrix (or batch of identity matrices) of the same shape
as :attr:`input` is returned. If :attr:`n` is negative, the inverse of each matrix
(if invertible) is computed and then raised to the integer power ``abs(n)``.

Args:
    input (Tensor): the input matrix of size `(n, n)` or the batch of matrices of size
                    `(*, n, n)` where `*` is one or more batch dimensions.
    n (int): the exponent to raise the :attr:`input` matrix to

Keyword args:
    out (Tensor, optional): tensor to write the output to.

Example:

    >>> a = torch.randn(3, 3)
    >>> a
    tensor([[-0.2270,  0.6663, -1.3515],
            [-0.9838, -0.4002, -1.9313],
            [-0.7886, -0.0450,  0.0528]])
    >>> torch.linalg.matrix_power(a, 0)
    tensor([[1., 0., 0.],
            [0., 1., 0.],
            [0., 0., 1.]])
    >>> torch.linalg.matrix_power(a, 3)
    tensor([[ 1.0756,  0.4980,  0.0100],
            [-1.6617,  1.4994, -1.9980],
            [-0.4509,  0.2731,  0.8001]])
    >>> torch.linalg.matrix_power(a.expand(2, -1, -1), -2)
    tensor([[[ 0.2640,  0.4571, -0.5511],
            [-1.0163,  0.3491, -1.5292],
            [-0.4899,  0.0822,  0.2773]],

            [[ 0.2640,  0.4571, -0.5511],
            [-1.0163,  0.3491, -1.5292],
            [-0.4899,  0.0822,  0.2773]]])
""")

matrix_rank = _add_docstr(_linalg.linalg_matrix_rank, r"""
matrix_rank(input, tol=None, hermitian=False, *, out=None) -> Tensor

Computes the numerical rank of a matrix :attr:`input`, or of each matrix in a batched :attr:`input`.

The matrix rank is computed as the number of singular values (or absolute eigenvalues when :attr:`hermitian` is ``True``)
that are greater than the specified :attr:`tol` threshold.

If :attr:`tol` is not specified, :attr:`tol` is set to ``S.max(dim=-1)*max(input.shape[-2:])*eps``,
where ``S`` is the singular values (or absolute eigenvalues when :attr:`hermitian` is ``True``), and
``eps`` is the epsilon value for the datatype of :attr:`input`. The epsilon value can be obtained using
the ``eps`` attribute of :class:`torch.finfo`.

Supports input of float, double, cfloat and cdouble dtypes.

.. note:: When given inputs on a CUDA device, this function synchronizes that device with the CPU.

.. note:: The matrix rank is computed using singular value decomposition (see :func:`torch.linalg.svd`) by default.
          If :attr:`hermitian` is ``True``, then :attr:`input` is assumed to be Hermitian (symmetric if real-valued),
          and the computation is done by obtaining the eigenvalues (see :func:`torch.linalg.eigvalsh`).

Args:
    input (Tensor): the input matrix of size `(m, n)` or the batch of matrices of size `(*, m, n)`
                    where `*` is one or more batch dimensions.
    tol (float, optional): the tolerance value. Default is ``None``
    hermitian(bool, optional): indicates whether :attr:`input` is Hermitian. Default is ``False``.

Keyword args:
    out (Tensor, optional): tensor to write the output to. Default is ``None``.

Examples::

    >>> a = torch.eye(10)
    >>> torch.linalg.matrix_rank(a)
    tensor(10)
    >>> b = torch.eye(10)
    >>> b[0, 0] = 0
    >>> torch.linalg.matrix_rank(b)
    tensor(9)

    >>> a = torch.randn(4, 3, 2)
    >>> torch.linalg.matrix_rank(a)
    tensor([2, 2, 2, 2])

    >>> a = torch.randn(2, 4, 2, 3)
    >>> torch.linalg.matrix_rank(a)
    tensor([[2, 2, 2, 2],
            [2, 2, 2, 2]])

    >>> a = torch.randn(2, 4, 3, 3, dtype=torch.complex64)
    >>> torch.linalg.matrix_rank(a)
    tensor([[3, 3, 3, 3],
            [3, 3, 3, 3]])
    >>> torch.linalg.matrix_rank(a, hermitian=True)
    tensor([[3, 3, 3, 3],
            [3, 3, 3, 3]])
    >>> torch.linalg.matrix_rank(a, tol=1.0)
    tensor([[3, 2, 2, 2],
            [1, 2, 1, 2]])
    >>> torch.linalg.matrix_rank(a, tol=1.0, hermitian=True)
    tensor([[2, 2, 2, 1],
            [1, 2, 2, 2]])
""")

vector_norm = _add_docstr(_linalg.linalg_vector_norm, r"""
linalg.vector_norm(input, ord=None, dim=None, keepdim=False, *, dtype=None, out=None) -> Tensor

Computes a vector norm over :attr:`input`.

See :func:`torch.linalg.norm` for computing matrix norms.

Supports floating and complex inputs.

Args:
    input (Tensor): The input tensor. For complex inputs, the norm is
        calculated using the absolute value of each element. If the input is
        complex and neither :attr:`dtype` nor :attr:`out` is specified, the
        result's data type will be the corresponding floating point type (e.g.
        float if :attr:`input` is complex float).

    ord (int, float, inf, -inf, optional): The order of the norm.
        The following norms can be calculated:

        =====  ==========================
        ord    norm
        =====  ==========================
        None   2-norm
        inf    max(abs(x))
        -inf   min(abs(x))
        0      sum(x != 0)
        other  sum(abs(x)**ord)**(1./ord)
        =====  ==========================

        Default: ``None``

    dim (int, tuple of ints, list of ints, optional): If :attr:`dim` is an int,
        the vector norm is calculated over the specified dimension. If
        :attr:`dim` is a tuple of ints, the vector norm is calculated over the
        elements in the specified dimensions. If :attr:`dim` is ``None``, the
        vector norm is calculated across all dimensions. Default: ``None``

    keepdim (bool, optional): If set to True, the reduced dimensions are retained
        in the result as dimensions with size one. Default: ``False``

Keyword args:

    out (Tensor, optional): The output tensor. Ignored if ``None``. Default: ``None``

    dtype (:class:`torch.dtype`, optional): If specified, the :attr:`input` is
        cast to :attr:`dtype` before performing the operation, and the returned
        tensor's type will be :attr:`dtype`. If this argument is used in
        conjunction with the :attr:`out` argument, the output tensor's type
        must match this argument or a RuntimeError will be raised. Default:
        ``None``

Examples::

    >>> import torch
    >>> from torch import linalg as LA
    >>> a = torch.arange(9, dtype=torch.float) - 4
    >>> a
    tensor([-4., -3., -2., -1.,  0.,  1.,  2.,  3.,  4.])
    >>> b = a.reshape((3, 3))
    >>> b
    tensor([[-4., -3., -2.],
            [-1.,  0.,  1.],
            [ 2.,  3.,  4.]])

    >>> LA.vector_norm(a, ord=3.5)
    tensor(5.4345)
    >>> LA.vector_norm(b, ord=3.5)
    tensor(5.4345)
""")

multi_dot = _add_docstr(_linalg.linalg_multi_dot, r"""
linalg.multi_dot(tensors, *, out=None)

Efficiently multiplies two or more matrices given by :attr:`tensors` by ordering the
multiplications so that the fewest arithmetic operations are performed.

Every tensor in :attr:`tensors` must be 2D, except for the first and last which
may be 1D. If the first tensor is a 1D vector of size `n` it is treated as a row vector
of size `(1, n)`, similarly if the last tensor is a 1D vector of size `n` it is treated
as a column vector of size `(n, 1)`.

If the first tensor has size `(a, b)` and the last tensor has size `(c, d)` the
output will have size `(a, d)`. However, if either tensor is 1D then the implied
dimension of size `1` as described above is squeezed from the output. e.g. for tensors
of size `(b)` and `(c, d)` the output will have size `(d)`.

.. warning:: This function does not broadcast.

.. note:: This function is implemented by chaining :func:`torch.mm` calls after
          computing the optimal matrix multiplication order.

.. note:: This function is similar to NumPy's `multi_dot` except that the first and last
          tensors must be either 1D or 2D whereas NumPy allows them to be nD.

.. note:: The cost of multiplying two matrices with shapes `(a, b)` and `(b, c)` is
          `a * b * c`. Given matrices `A`, `B` and `C` each with shapes `(10, 100)`,
          `(100, 5)` and `(5, 50)` respectively, we can calculate the cost of different
          multiplication orders as follows:

          .. math::

            cost((AB)C) = 10*100*5 + 10*5*50 = 5000 + 2500 = 7500
            cost(A(BC)) = 10*100*50 + 100*5*50 = 50000 + 25000 = 75000

          In this case, multiplying A and B first followed by C is 10 times faster.

Args:
    tensors (sequence of Tensors): two or more tensors to multiply. The first and last
        tensors may be 1D or 2D. Every other tensor must be 2D.

Keyword args:
    out (Tensor, optional): The output tensor. Ignored if ``None``. Default: ``None``

Examples::

    >>> from torch.linalg import multi_dot

    >>> multi_dot([torch.tensor([1, 2]), torch.tensor([2, 3])])
    tensor(8)
    >>> multi_dot([torch.tensor([[1, 2]]), torch.tensor([2, 3])])
    tensor([8])
    >>> multi_dot([torch.tensor([[1, 2]]), torch.tensor([[2], [3]])])
    tensor([[8]])

    >>> a = torch.arange(2 * 3).view(2, 3)
    >>> b = torch.arange(3 * 2).view(3, 2)
    >>> c = torch.arange(2 * 2).view(2, 2)
    >>> multi_dot((a, b, c))
    tensor([[ 26,  49],
            [ 80, 148]])

    >>> multi_dot((a.to(torch.float), torch.empty(3, 0), torch.empty(0, 2)))
    tensor([[0., 0.],
            [0., 0.]])
""")

norm = _add_docstr(_linalg.linalg_norm, r"""
linalg.norm(input, ord=None, dim=None, keepdim=False, *, out=None, dtype=None) -> Tensor

Returns the matrix norm or vector norm of a given tensor.

This function can calculate one of eight different types of matrix norms, or one
of an infinite number of vector norms, depending on both the number of reduction
dimensions and the value of the `ord` parameter.

Args:
    input (Tensor): The input tensor. If dim is None, x must be 1-D or 2-D, unless :attr:`ord`
        is None. If both :attr:`dim` and :attr:`ord` are None, the 2-norm of the input flattened to 1-D
        will be returned. Its data type must be either a floating point or complex type. For complex
        inputs, the norm is calculated on of the absolute values of each element. If the input is
        complex and neither :attr:`dtype` nor :attr:`out` is specified, the result's data type will
        be the corresponding floating point type (e.g. float if :attr:`input` is complexfloat).

    ord (int, float, inf, -inf, 'fro', 'nuc', optional): The order of norm.
        inf refers to :attr:`float('inf')`, numpy's :attr:`inf` object, or any equivalent object.
        The following norms can be calculated:

        =====  ============================  ==========================
        ord    norm for matrices             norm for vectors
        =====  ============================  ==========================
        None   Frobenius norm                2-norm
        'fro'  Frobenius norm                -- not supported --
        'nuc'  nuclear norm                  -- not supported --
        inf    max(sum(abs(x), dim=1))       max(abs(x))
        -inf   min(sum(abs(x), dim=1))       min(abs(x))
        0      -- not supported --           sum(x != 0)
        1      max(sum(abs(x), dim=0))       as below
        -1     min(sum(abs(x), dim=0))       as below
        2      2-norm (largest sing. value)  as below
        -2     smallest singular value       as below
        other  -- not supported --           sum(abs(x)**ord)**(1./ord)
        =====  ============================  ==========================

        Default: ``None``

    dim (int, 2-tuple of ints, 2-list of ints, optional): If :attr:`dim` is an int,
        vector norm will be calculated over the specified dimension. If :attr:`dim`
        is a 2-tuple of ints, matrix norm will be calculated over the specified
        dimensions. If :attr:`dim` is None, matrix norm will be calculated
        when the input tensor has two dimensions, and vector norm will be
        calculated when the input tensor has one dimension. Default: ``None``

    keepdim (bool, optional): If set to True, the reduced dimensions are retained
        in the result as dimensions with size one. Default: ``False``

Keyword args:

    out (Tensor, optional): The output tensor. Ignored if ``None``. Default: ``None``

    dtype (:class:`torch.dtype`, optional): If specified, the input tensor is cast to
        :attr:`dtype` before performing the operation, and the returned tensor's type
        will be :attr:`dtype`. If this argument is used in conjunction with the
        :attr:`out` argument, the output tensor's type must match this argument or a
        RuntimeError will be raised. Default: ``None``

Examples::

    >>> import torch
    >>> from torch import linalg as LA
    >>> a = torch.arange(9, dtype=torch.float) - 4
    >>> a
    tensor([-4., -3., -2., -1.,  0.,  1.,  2.,  3.,  4.])
    >>> b = a.reshape((3, 3))
    >>> b
    tensor([[-4., -3., -2.],
            [-1.,  0.,  1.],
            [ 2.,  3.,  4.]])

    >>> LA.norm(a)
    tensor(7.7460)
    >>> LA.norm(b)
    tensor(7.7460)
    >>> LA.norm(b, 'fro')
    tensor(7.7460)
    >>> LA.norm(a, float('inf'))
    tensor(4.)
    >>> LA.norm(b, float('inf'))
    tensor(9.)
    >>> LA.norm(a, -float('inf'))
    tensor(0.)
    >>> LA.norm(b, -float('inf'))
    tensor(2.)

    >>> LA.norm(a, 1)
    tensor(20.)
    >>> LA.norm(b, 1)
    tensor(7.)
    >>> LA.norm(a, -1)
    tensor(0.)
    >>> LA.norm(b, -1)
    tensor(6.)
    >>> LA.norm(a, 2)
    tensor(7.7460)
    >>> LA.norm(b, 2)
    tensor(7.3485)

    >>> LA.norm(a, -2)
    tensor(0.)
    >>> LA.norm(b.double(), -2)
    tensor(1.8570e-16, dtype=torch.float64)
    >>> LA.norm(a, 3)
    tensor(5.8480)
    >>> LA.norm(a, -3)
    tensor(0.)

Using the :attr:`dim` argument to compute vector norms::

    >>> c = torch.tensor([[1., 2., 3.],
    ...                   [-1, 1, 4]])
    >>> LA.norm(c, dim=0)
    tensor([1.4142, 2.2361, 5.0000])
    >>> LA.norm(c, dim=1)
    tensor([3.7417, 4.2426])
    >>> LA.norm(c, ord=1, dim=1)
    tensor([6., 6.])

Using the :attr:`dim` argument to compute matrix norms::

    >>> m = torch.arange(8, dtype=torch.float).reshape(2, 2, 2)
    >>> LA.norm(m, dim=(1,2))
    tensor([ 3.7417, 11.2250])
    >>> LA.norm(m[0, :, :]), LA.norm(m[1, :, :])
    (tensor(3.7417), tensor(11.2250))
""")

svd = _add_docstr(_linalg.linalg_svd, r"""
linalg.svd(input, full_matrices=True, compute_uv=True, *, out=None) -> (Tensor, Tensor, Tensor)

Computes the singular value decomposition of either a matrix or batch of
matrices :attr:`input`. The singular value decomposition is represented as a
namedtuple `(U, S, Vh)`, such that :attr:`input` `= U diag(S) Vh`.
If :attr:`input` is a batch of matrices, then `U`, `S`, and `Vh` are
also batched with the same batch dimensions as :attr:`input`.

If :attr:`full_matrices` is `False`, the method returns the reduced singular
value decomposition. In this case, if the last two dimensions of :attr:`input` are
`m` and `n`, then the returned `U` and `Vh` matrices will contain only
`min(n, m)` orthonormal columns.

If :attr:`compute_uv` is `False`, the returned `U` and `Vh` will be empty
tensors with no elements and the same device as :attr:`input`. The
:attr:`full_matrices` argument has no effect when :attr:`compute_uv` is False.

The dtypes of `U` and `Vh` are the same as :attr:`input`'s. `S` will
always be real-valued, even if :attr:`input` is complex.

.. note:: Unlike NumPy's `linalg.svd`, :func:`torch.linalg.svd` always returns a namedtuple
          of three tensors, even when :attr:`compute_uv` is `False`. This behavior may
          change in a future PyTorch release.

.. note:: The singular values are returned in descending order. If :attr:`input` is a batch of matrices,
          then the singular values of each matrix in the batch are returned in descending order.

.. note:: The `S` tensor can only be used to compute gradients if :attr:`compute_uv` is `True`.

.. note:: When :attr:`full_matrices` is `True`, the gradients on `U[..., :, min(m, n):]`
          and `Vh[..., min(m, n):, :]` will be ignored in the backwards pass, as those vectors
          can be arbitrary bases of the corresponding subspaces.

.. note:: The implementation of :func:`torch.linalg.svd` on CPU uses LAPACK's routine `?gesdd`
          (a divide-and-conquer algorithm) instead of `?gesvd` for speed. Analogously,
          on GPU, it uses cuSOLVER's routines `gesvdj` and `gesvdjBatched` on CUDA 10.1.243
          and later, and MAGMA's routine `gesdd` on earlier versions of CUDA.

.. note:: The returned `U` will not be contiguous. The matrix (or batch of matrices) will
          be represented as a column-major matrix (i.e. Fortran-contiguous).

.. warning:: The gradients with respect to `U` and `Vh` will only be finite when the input does not
             have zero nor repeated singular values.

.. warning:: If the distance between any two singular values is close to zero, the gradients with respect to
             `U` and `Vh` will be numerically unstable, as they depends on
             :math:`\frac{1}{\min_{i \neq j} \sigma_i^2 - \sigma_j^2}`. The same happens when the matrix
             has small singular values, as these gradients also depend on `S⁻¹`.

.. warning:: For complex-valued :attr:`input` the singular value decomposition is not unique,
             as `U` and `V` may be multiplied by an arbitrary phase factor :math:`e^{i \phi}` on every column.
             The same happens when :attr:`input` has repeated singular values, where one may multiply
             the columns of the spanning subspace in `U` and `V` by a rotation matrix
             and `the resulting vectors will span the same subspace`_.
             Different platforms, like NumPy, or inputs on different device types,
             may produce different `U` and `Vh` tensors.


Args:
    input (Tensor): the input tensor of size `(*, m, n)` where `*` is zero or more
                    batch dimensions consisting of `(m, n)` matrices.
    full_matrices (bool, optional): controls whether to compute the full or reduced decomposition, and
                                    consequently, the shape of returned `U` and `Vh`. Default: `True`.
    compute_uv (bool, optional): controls whether to compute `U` and `Vh`. Default: `True`.
    out (tuple, optional): a tuple of three tensors to use for the outputs.
                           If :attr:`compute_uv` is `False`, the 1st and 3rd arguments must be tensors,
                           but they are ignored.  For example, you can pass
                           ``(torch.tensor([]), out_S, torch.tensor([]))``

Example::

    >>> import torch
    >>> a = torch.randn(5, 3)
    >>> a
    tensor([[-0.3357, -0.2987, -1.1096],
            [ 1.4894,  1.0016, -0.4572],
            [-1.9401,  0.7437,  2.0968],
            [ 0.1515,  1.3812,  1.5491],
            [-1.8489, -0.5907, -2.5673]])
    >>>
    >>> # reconstruction in the full_matrices=False case
    >>> u, s, vh = torch.linalg.svd(a, full_matrices=False)
    >>> u.shape, s.shape, vh.shape
    (torch.Size([5, 3]), torch.Size([3]), torch.Size([3, 3]))
    >>> torch.dist(a, u @ torch.diag(s) @ vh)
    tensor(1.0486e-06)
    >>>
    >>> # reconstruction in the full_matrices=True case
    >>> u, s, vh = torch.linalg.svd(a)
    >>> u.shape, s.shape, vh.shape
    (torch.Size([5, 5]), torch.Size([3]), torch.Size([3, 3]))
    >>> torch.dist(a, u[:, :3] @ torch.diag(s) @ vh)
    >>> torch.dist(a, u[:, :3] @ torch.diag(s) @ vh)
    tensor(1.0486e-06)
    >>>
    >>> # extra dimensions
    >>> a_big = torch.randn(7, 5, 3)
    >>> u, s, vh = torch.linalg.svd(a_big, full_matrices=False)
    >>> torch.dist(a_big, u @ torch.diag_embed(s) @ vh)
    tensor(3.0957e-06)

.. _the resulting vectors will span the same subspace:
       (https://en.wikipedia.org/wiki/Singular_value_decomposition#Singular_values,_singular_vectors,_and_their_relation_to_the_SVD)
""")

cond = _add_docstr(_linalg.linalg_cond, r"""
linalg.cond(input, p=None, *, out=None) -> Tensor

Computes the condition number of a matrix :attr:`input`, or of each matrix in
a batched :attr:`input`, using the matrix norm defined by :attr:`p`.

For norms `{'fro', 'nuc', inf, -inf, 1, -1}` this is defined as the matrix norm of :attr:`input`
times the matrix norm of the inverse of :attr:`input` computed using :func:`torch.linalg.norm`. While
for norms `{None, 2, -2}` this is defined as the ratio between the largest and smallest singular
values computed using :func:`torch.linalg.svd`.

This function supports float, double, cfloat and cdouble dtypes.

.. note:: When given inputs on a CUDA device, this function may synchronize that device with the CPU depending
          on which norm :attr:`p` is used.

.. note:: For norms `{None, 2, -2}`, :attr:`input` may be a non-square matrix or batch of non-square matrices.
          For other norms, however, :attr:`input` must be a square matrix or a batch of square matrices,
          and if this requirement is not satisfied a RuntimeError will be thrown.

.. note:: For norms `{'fro', 'nuc', inf, -inf, 1, -1}` if :attr:`input` is a non-invertible matrix then
          a tensor containing infinity will be returned. If :attr:`input` is a batch of matrices and one
          or more of them is not invertible then a RuntimeError will be thrown.

Args:
    input (Tensor): the input matrix of size `(m, n)` or the batch of matrices of size `(*, m, n)`
        where `*` is one or more batch dimensions.

    p (int, float, inf, -inf, 'fro', 'nuc', optional): the type of the matrix norm to use in the computations.
        inf refers to :attr:`float('inf')`, numpy's :attr:`inf` object, or any equivalent object.
        The following norms can be used:

        =====  ============================
        p      norm for matrices
        =====  ============================
        None   ratio of the largest singular value to the smallest singular value
        'fro'  Frobenius norm
        'nuc'  nuclear norm
        inf    max(sum(abs(x), dim=1))
        -inf   min(sum(abs(x), dim=1))
        1      max(sum(abs(x), dim=0))
        -1     min(sum(abs(x), dim=0))
        2      ratio of the largest singular value to the smallest singular value
        -2     ratio of the smallest singular value to the largest singular value
        =====  ============================

        Default: ``None``

Keyword args:
    out (Tensor, optional): tensor to write the output to. Default is ``None``.

Returns:
    The condition number of :attr:`input`. The output dtype is always real valued
    even for complex inputs (e.g. float if :attr:`input` is cfloat).

Examples::

    >>> a = torch.randn(3, 4, 4, dtype=torch.complex64)
    >>> torch.linalg.cond(a)
    >>> a = torch.tensor([[1., 0, -1], [0, 1, 0], [1, 0, 1]])
    >>> torch.linalg.cond(a)
    tensor([1.4142])
    >>> torch.linalg.cond(a, 'fro')
    tensor(3.1623)
    >>> torch.linalg.cond(a, 'nuc')
    tensor(9.2426)
    >>> torch.linalg.cond(a, float('inf'))
    tensor(2.)
    >>> torch.linalg.cond(a, float('-inf'))
    tensor(1.)
    >>> torch.linalg.cond(a, 1)
    tensor(2.)
    >>> torch.linalg.cond(a, -1)
    tensor(1.)
    >>> torch.linalg.cond(a, 2)
    tensor([1.4142])
    >>> torch.linalg.cond(a, -2)
    tensor([0.7071])

    >>> a = torch.randn(2, 3, 3)
    >>> a
    tensor([[[-0.9204,  1.1140,  1.2055],
            [ 0.3988, -0.2395, -0.7441],
            [-0.5160,  0.3115,  0.2619]],

            [[-2.2128,  0.9241,  2.1492],
            [-1.1277,  2.7604, -0.8760],
            [ 1.2159,  0.5960,  0.0498]]])
    >>> torch.linalg.cond(a)
    tensor([[9.5917],
            [3.2538]])

    >>> a = torch.randn(2, 3, 3, dtype=torch.complex64)
    >>> a
    tensor([[[-0.4671-0.2137j, -0.1334-0.9508j,  0.6252+0.1759j],
            [-0.3486-0.2991j, -0.1317+0.1252j,  0.3025-0.1604j],
            [-0.5634+0.8582j,  0.1118-0.4677j, -0.1121+0.7574j]],

            [[ 0.3964+0.2533j,  0.9385-0.6417j, -0.0283-0.8673j],
            [ 0.2635+0.2323j, -0.8929-1.1269j,  0.3332+0.0733j],
            [ 0.1151+0.1644j, -1.1163+0.3471j, -0.5870+0.1629j]]])
    >>> torch.linalg.cond(a)
    tensor([[4.6245],
            [4.5671]])
    >>> torch.linalg.cond(a, 1)
    tensor([9.2589, 9.3486])
""")

pinv = _add_docstr(_linalg.linalg_pinv, r"""
linalg.pinv(input, rcond=1e-15, hermitian=False, *, out=None) -> Tensor

Computes the pseudo-inverse (also known as the Moore-Penrose inverse) of a matrix :attr:`input`,
or of each matrix in a batched :attr:`input`.

The singular values (or the absolute values of the eigenvalues when :attr:`hermitian` is ``True``)
that are below the specified :attr:`rcond` threshold are treated as zero and discarded in the computation.

Supports input of float, double, cfloat and cdouble datatypes.

.. note:: When given inputs on a CUDA device, this function synchronizes that device with the CPU.

.. note:: The pseudo-inverse is computed using singular value decomposition (see :func:`torch.linalg.svd`) by default.
          If :attr:`hermitian` is ``True``, then :attr:`input` is assumed to be Hermitian (symmetric if real-valued),
          and the computation of the pseudo-inverse is done by obtaining the eigenvalues and eigenvectors
          (see :func:`torch.linalg.eigh`).

.. note:: If singular value decomposition or eigenvalue decomposition algorithms do not converge
          then a RuntimeError will be thrown.

Args:
    input (Tensor): the input matrix of size `(m, n)` or the batch of matrices of size `(*, m, n)`
                    where `*` is one or more batch dimensions.
    rcond (float, Tensor, optional): the tolerance value to determine the cutoff for small singular values.
                                     Must be broadcastable to the singular values of :attr:`input` as returned
                                     by :func:`torch.svd`. Default is ``1e-15``.
    hermitian(bool, optional): indicates whether :attr:`input` is Hermitian. Default is ``False``.

Keyword args:
    out (Tensor, optional): The output tensor. Ignored if ``None``. Default is ``None``.

Examples::

    >>> input = torch.randn(3, 5)
    >>> input
    tensor([[ 0.5495,  0.0979, -1.4092, -0.1128,  0.4132],
            [-1.1143, -0.3662,  0.3042,  1.6374, -0.9294],
            [-0.3269, -0.5745, -0.0382, -0.5922, -0.6759]])
    >>> torch.linalg.pinv(input)
    tensor([[ 0.0600, -0.1933, -0.2090],
            [-0.0903, -0.0817, -0.4752],
            [-0.7124, -0.1631, -0.2272],
            [ 0.1356,  0.3933, -0.5023],
            [-0.0308, -0.1725, -0.5216]])

    Batched linalg.pinv example
    >>> a = torch.randn(2, 6, 3)
    >>> b = torch.linalg.pinv(a)
    >>> torch.matmul(b, a)
    tensor([[[ 1.0000e+00,  1.6391e-07, -1.1548e-07],
            [ 8.3121e-08,  1.0000e+00, -2.7567e-07],
            [ 3.5390e-08,  1.4901e-08,  1.0000e+00]],

            [[ 1.0000e+00, -8.9407e-08,  2.9802e-08],
            [-2.2352e-07,  1.0000e+00,  1.1921e-07],
            [ 0.0000e+00,  8.9407e-08,  1.0000e+00]]])

    Hermitian input example
    >>> a = torch.randn(3, 3, dtype=torch.complex64)
    >>> a = a + a.t().conj()  # creates a Hermitian matrix
    >>> b = torch.linalg.pinv(a, hermitian=True)
    >>> torch.matmul(b, a)
    tensor([[ 1.0000e+00+0.0000e+00j, -1.1921e-07-2.3842e-07j,
            5.9605e-08-2.3842e-07j],
            [ 5.9605e-08+2.3842e-07j,  1.0000e+00+2.3842e-07j,
            -4.7684e-07+1.1921e-07j],
            [-1.1921e-07+0.0000e+00j, -2.3842e-07-2.9802e-07j,
            1.0000e+00-1.7897e-07j]])

    Non-default rcond example
    >>> rcond = 0.5
    >>> a = torch.randn(3, 3)
    >>> torch.linalg.pinv(a)
    tensor([[ 0.2971, -0.4280, -2.0111],
            [-0.0090,  0.6426, -0.1116],
            [-0.7832, -0.2465,  1.0994]])
    >>> torch.linalg.pinv(a, rcond)
    tensor([[-0.2672, -0.2351, -0.0539],
            [-0.0211,  0.6467, -0.0698],
            [-0.4400, -0.3638, -0.0910]])

    Matrix-wise rcond example
    >>> a = torch.randn(5, 6, 2, 3, 3)
    >>> rcond = torch.rand(2)  # different rcond values for each matrix in a[:, :, 0] and a[:, :, 1]
    >>> torch.linalg.pinv(a, rcond)
    >>> rcond = torch.randn(5, 6, 2) # different rcond value for each matrix in 'a'
    >>> torch.linalg.pinv(a, rcond)
""")

solve = _add_docstr(_linalg.linalg_solve, r"""
linalg.solve(input, other, *, out=None) -> Tensor

Computes the solution ``x`` to the matrix equation ``matmul(input, x) = other``
with a square matrix, or batches of such matrices, :attr:`input` and one or more right-hand side vectors :attr:`other`.
If :attr:`input` is batched and :attr:`other` is not, then :attr:`other` is broadcast
to have the same batch dimensions as :attr:`input`.
The resulting tensor has the same shape as the (possibly broadcast) :attr:`other`.

Supports input of ``float``, ``double``, ``cfloat`` and ``cdouble`` dtypes.

.. note:: If :attr:`input` is a non-square or non-invertible matrix, or a batch containing non-square matrices
          or one or more non-invertible matrices, then a RuntimeError will be thrown.
.. note:: When given inputs on a CUDA device, this function synchronizes that device with the CPU.

Args:
    input (Tensor): the square :math:`n \times n` matrix or the batch
                    of such matrices of size :math:`(*, n, n)` where ``*`` is one or more batch dimensions.
    other (Tensor): right-hand side tensor of shape :math:`(*, n)` or :math:`(*, n, k)`,
                    where :math:`k` is the number of right-hand side vectors.

Keyword args:
    out (Tensor, optional): The output tensor. Ignored if ``None``. Default: ``None``

Examples::

    >>> A = torch.eye(3)
    >>> b = torch.randn(3)
    >>> x = torch.linalg.solve(A, b)
    >>> torch.allclose(A @ x, b)
    True

Batched input::

    >>> A = torch.randn(2, 3, 3)
    >>> b = torch.randn(3, 1)
    >>> x = torch.linalg.solve(A, b)
    >>> torch.allclose(A @ x, b)
    True
    >>> b = torch.rand(3) # b is broadcast internally to (*A.shape[:-2], 3)
    >>> x = torch.linalg.solve(A, b)
    >>> x.shape
    torch.Size([2, 3])
    >>> Ax = A @ x.unsqueeze(-1)
    >>> torch.allclose(Ax, b.unsqueeze(-1).expand_as(Ax))
    True
""")

tensorinv = _add_docstr(_linalg.linalg_tensorinv, r"""
linalg.tensorinv(input, ind=2, *, out=None) -> Tensor

Computes a tensor ``input_inv`` such that ``tensordot(input_inv, input, ind) == I_n`` (inverse tensor equation),
where ``I_n`` is the n-dimensional identity tensor and ``n`` is equal to ``input.ndim``.
The resulting tensor ``input_inv`` has shape equal to ``input.shape[ind:] + input.shape[:ind]``.

Supports input of ``float``, ``double``, ``cfloat`` and ``cdouble`` data types.

.. note:: If :attr:`input` is not invertible or does not satisfy the requirement
          ``prod(input.shape[ind:]) == prod(input.shape[:ind])``,
          then a RuntimeError will be thrown.

.. note:: When :attr:`input` is a 2-dimensional tensor and ``ind=1``, this function computes the
          (multiplicative) inverse of :attr:`input`, equivalent to calling :func:`torch.inverse`.

Args:
    input (Tensor): A tensor to invert. Its shape must satisfy ``prod(input.shape[:ind]) == prod(input.shape[ind:])``.
    ind (int): A positive integer that describes the inverse tensor equation. See :func:`torch.tensordot` for details. Default: 2.

Keyword args:
    out (Tensor, optional): The output tensor. Ignored if ``None``. Default: ``None``

Examples::

    >>> a = torch.eye(4 * 6).reshape((4, 6, 8, 3))
    >>> ainv = torch.linalg.tensorinv(a, ind=2)
    >>> ainv.shape
    torch.Size([8, 3, 4, 6])
    >>> b = torch.randn(4, 6)
    >>> torch.allclose(torch.tensordot(ainv, b), torch.linalg.tensorsolve(a, b))
    True

    >>> a = torch.randn(4, 4)
    >>> a_tensorinv = torch.linalg.tensorinv(a, ind=1)
    >>> a_inv = torch.inverse(a)
    >>> torch.allclose(a_tensorinv, a_inv)
    True
""")

tensorsolve = _add_docstr(_linalg.linalg_tensorsolve, r"""
linalg.tensorsolve(input, other, dims=None, *, out=None) -> Tensor

Computes a tensor ``x`` such that ``tensordot(input, x, dims=x.ndim) = other``.
The resulting tensor ``x`` has the same shape as ``input[other.ndim:]``.

Supports real-valued and complex-valued inputs.

.. note:: If :attr:`input` does not satisfy the requirement
          ``prod(input.shape[other.ndim:]) == prod(input.shape[:other.ndim])``
          after (optionally) moving the dimensions using :attr:`dims`, then a RuntimeError will be thrown.

Args:
    input (Tensor): "left-hand-side" tensor, it must satisfy the requirement
                    ``prod(input.shape[other.ndim:]) == prod(input.shape[:other.ndim])``.
    other (Tensor): "right-hand-side" tensor of shape ``input.shape[other.ndim]``.
    dims (Tuple[int]): dimensions of :attr:`input` to be moved before the computation.
                       Equivalent to calling ``input = movedim(input, dims, range(len(dims) - input.ndim + 1, 0))``.
                       If None (default), no dimensions are moved.

Keyword args:
    out (Tensor, optional): The output tensor. Ignored if ``None``. Default: ``None``

Examples::

    >>> a = torch.eye(2 * 3 * 4).reshape((2 * 3, 4, 2, 3, 4))
    >>> b = torch.randn(2 * 3, 4)
    >>> x = torch.linalg.tensorsolve(a, b)
    >>> x.shape
    torch.Size([2, 3, 4])
    >>> torch.allclose(torch.tensordot(a, x, dims=x.ndim), b)
    True

    >>> a = torch.randn(6, 4, 4, 3, 2)
    >>> b = torch.randn(4, 3, 2)
    >>> x = torch.linalg.tensorsolve(a, b, dims=(0, 2))
    >>> x.shape
    torch.Size([6, 4])
    >>> a = a.permute(1, 3, 4, 0, 2)
    >>> a.shape[b.ndim:]
    torch.Size([6, 4])
    >>> torch.allclose(torch.tensordot(a, x, dims=x.ndim), b, atol=1e-6)
    True
""")


qr = _add_docstr(_linalg.linalg_qr, r"""
qr(input, mode='reduced', *, out=None) -> (Tensor, Tensor)

Computes the QR decomposition of a matrix or a batch of matrices :attr:`input`,
and returns a namedtuple (Q, R) of tensors such that :math:`\text{input} = Q R`
with :math:`Q` being an orthogonal matrix or batch of orthogonal matrices and
:math:`R` being an upper triangular matrix or batch of upper triangular matrices.

Depending on the value of :attr:`mode` this function returns the reduced or
complete QR factorization. See below for a list of valid modes.

.. note::  **Differences with** ``numpy.linalg.qr``:

           * ``mode='raw'`` is not implemented

           * unlike ``numpy.linalg.qr``, this function always returns a
             tuple of two tensors. When ``mode='r'``, the `Q` tensor is an
             empty tensor. This behavior may change in a future PyTorch release.

.. note::
          Backpropagation is not supported for ``mode='r'``. Use ``mode='reduced'`` instead.

          Backpropagation is also not supported if the first
          :math:`\min(input.size(-1), input.size(-2))` columns of any matrix
          in :attr:`input` are not linearly independent. While no error will
          be thrown when this occurs the values of the "gradient" produced may
          be anything. This behavior may change in the future.

.. note:: This function uses LAPACK for CPU inputs and MAGMA for CUDA inputs,
          and may produce different (valid) decompositions on different device types
          or different platforms.

Args:
    input (Tensor): the input tensor of size :math:`(*, m, n)` where `*` is zero or more
                batch dimensions consisting of matrices of dimension :math:`m \times n`.
    mode (str, optional): if `k = min(m, n)` then:

          * ``'reduced'`` : returns `(Q, R)` with dimensions (m, k), (k, n) (default)

          * ``'complete'``: returns `(Q, R)` with dimensions (m, m), (m, n)

          * ``'r'``: computes only `R`; returns `(Q, R)` where `Q` is empty and `R` has dimensions (k, n)

Keyword args:
    out (tuple, optional): tuple of `Q` and `R` tensors.
                The dimensions of `Q` and `R` are detailed in the description of :attr:`mode` above.

Example::

    >>> a = torch.tensor([[12., -51, 4], [6, 167, -68], [-4, 24, -41]])
    >>> q, r = torch.linalg.qr(a)
    >>> q
    tensor([[-0.8571,  0.3943,  0.3314],
            [-0.4286, -0.9029, -0.0343],
            [ 0.2857, -0.1714,  0.9429]])
    >>> r
    tensor([[ -14.0000,  -21.0000,   14.0000],
            [   0.0000, -175.0000,   70.0000],
            [   0.0000,    0.0000,  -35.0000]])
    >>> torch.mm(q, r).round()
    tensor([[  12.,  -51.,    4.],
            [   6.,  167.,  -68.],
            [  -4.,   24.,  -41.]])
    >>> torch.mm(q.t(), q).round()
    tensor([[ 1.,  0.,  0.],
            [ 0.,  1., -0.],
            [ 0., -0.,  1.]])
    >>> q2, r2 = torch.linalg.qr(a, mode='r')
    >>> q2
    tensor([])
    >>> torch.equal(r, r2)
    True
    >>> a = torch.randn(3, 4, 5)
    >>> q, r = torch.linalg.qr(a, mode='complete')
    >>> torch.allclose(torch.matmul(q, r), a, atol=1e-5)
    True
    >>> torch.allclose(torch.matmul(q.transpose(-2, -1), q), torch.eye(4), atol=1e-5)
    True
""")<|MERGE_RESOLUTION|>--- conflicted
+++ resolved
@@ -533,12 +533,7 @@
 """)
 
 lstsq = _add_docstr(_linalg.linalg_lstsq, r"""
-<<<<<<< HEAD
-torch.linalg.lstsq(input, b, rcond=None, *, driver=None)
-    -> (Tensor solution, Tensor residuals, Tensor rank, Tensor singular_values)
-=======
-torch.linalg.lstsq(input, b, cond=None, *, driver=None) -> (Tensor, Tensor, Tensor, Tensor)
->>>>>>> de2a2724
+torch.linalg.lstsq(input, b, rcond=None, *, driver=None) -> (Tensor, Tensor, Tensor, Tensor)
 
 Computes the least squares solution to the system with a batch of matrices :math:`a` (represented by :attr:`input`)
 and a batch of vectors or matrices :math:`b` such that
