--- conflicted
+++ resolved
@@ -770,20 +770,10 @@
             observed_graph, prepare_custom_config_dict, input_quantized_idxs, output_quantized_idxs)
 
         self.modules = dict(model.named_modules())
-<<<<<<< HEAD
         matches, quants = self._match(model, observed_graph, standalone_module_names, standalone_module_classes, custom_module_classes)
-        observed_graph = handle_copy_nodes(observed_graph, matches, quants, self.qconfig_map, self.activation_post_process_map, self.modules)
-=======
-        # TODO: refactor this to a separate function
-        matches = self._find_matches(
-            observed_graph, self.modules, self.patterns, standalone_module_names,
-            standalone_module_classes, custom_module_classes)
-        quants = self._find_quants(observed_graph, self.modules, matches)
-
         observed_graph = handle_copy_nodes(
             observed_graph, matches, quants, self.qconfig_map,
             self.activation_post_process_map, self.modules)
->>>>>>> e29cc33b
 
         self.modules = dict(model.named_modules())
         matches, quants = self._match(model, observed_graph, standalone_module_names, standalone_module_classes, custom_module_classes)
@@ -884,7 +874,7 @@
 
         # move to cpu since we only have quantized cpu kernels
         model.eval().cpu()
-        self.modules = dict(model.named_modules())
+        self.modules = dict(model.named_modules(allow_duplicate=True))
 
         custom_module_classes = get_custom_module_class_keys(
             convert_custom_config_dict,
