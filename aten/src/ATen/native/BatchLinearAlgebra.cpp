#include <ATen/ATen.h>
#include <ATen/CPUApplyUtils.h>
#include <ATen/Dispatch.h>
#include <ATen/NativeFunctions.h>
#include <ATen/ExpandUtils.h>

#include <ATen/native/BatchLinearAlgebra.h>
#include <ATen/native/LinearAlgebraUtils.h>
#include <ATen/native/Resize.h>
#include <ATen/native/cpu/zmath.h>
#include <ATen/Parallel.h>

#include <c10/util/irange.h>

#include <TH/TH.h>  // for USE_LAPACK

#include <vector>

// First the required LAPACK implementations are registered here.
// A comment above the registered LAPACK routine suggest which batched
// linear algebra function uses that routine
#ifdef USE_LAPACK

// gesv
extern "C" void zgesv_(int *n, int *nrhs, std::complex<double> *a, int *lda, int *ipiv, std::complex<double> *b, int *ldb, int *info);
extern "C" void cgesv_(int *n, int *nrhs, std::complex<float> *a, int *lda, int *ipiv, std::complex<float> *b, int *ldb, int *info);
extern "C" void dgesv_(int *n, int *nrhs, double *a, int *lda, int *ipiv, double *b, int *ldb, int *info);
extern "C" void sgesv_(int *n, int *nrhs, float *a, int *lda, int *ipiv, float *b, int *ldb, int *info);

// getrf
extern "C" void zgetrf_(int *m, int *n, std::complex<double> *a, int *lda, int *ipiv, int *info);
extern "C" void cgetrf_(int *m, int *n, std::complex<float> *a, int *lda, int *ipiv, int *info);
extern "C" void dgetrf_(int *m, int *n, double *a, int *lda, int *ipiv, int *info);
extern "C" void sgetrf_(int *m, int *n, float *a, int *lda, int *ipiv, int *info);

// getri
extern "C" void zgetri_(int *n, std::complex<double> *a, int *lda, int *ipiv, std::complex<double> *work, int *lwork, int *info);
extern "C" void cgetri_(int *n, std::complex<float> *a, int *lda, int *ipiv, std::complex<float> *work, int *lwork, int *info);
extern "C" void dgetri_(int *n, double *a, int *lda, int *ipiv, double *work, int *lwork, int *info);
extern "C" void sgetri_(int *n, float *a, int *lda, int *ipiv, float *work, int *lwork, int *info);

// potrs
extern "C" void zpotrs_(char *uplo, int *n, int *nrhs, std::complex<double> *a, int *lda, std::complex<double> *b, int *ldb, int *info);
extern "C" void cpotrs_(char *uplo, int *n, int *nrhs, std::complex<float> *a, int *lda, std::complex<float> *b, int *ldb, int *info);
extern "C" void dpotrs_(char *uplo, int *n, int *nrhs, double *a, int *lda, double *b, int *ldb, int *info);
extern "C" void spotrs_(char *uplo, int *n, int *nrhs, float *a, int *lda, float *b, int *ldb, int *info);

// potrf
extern "C" void zpotrf_(char *uplo, int *n, std::complex<double> *a, int *lda, int *info);
extern "C" void cpotrf_(char *uplo, int *n, std::complex<float> *a, int *lda, int *info);
extern "C" void dpotrf_(char *uplo, int *n, double *a, int *lda, int *info);
extern "C" void spotrf_(char *uplo, int *n, float *a, int *lda, int *info);

// potri
extern "C" void zpotri_(char *uplo, int *n, std::complex<double> *a, int *lda, int *info);
extern "C" void cpotri_(char *uplo, int *n, std::complex<float> *a, int *lda, int *info);
extern "C" void dpotri_(char *uplo, int *n, double *a, int *lda, int *info);
extern "C" void spotri_(char *uplo, int *n, float *a, int *lda, int *info);

// trtrs
extern "C" void ztrtrs_(char *uplo, char *trans, char *diag, int *n, int *nrhs, std::complex<double> *a, int *lda, std::complex<double> *b, int *ldb, int *info);
extern "C" void ctrtrs_(char *uplo, char *trans, char *diag, int *n, int *nrhs, std::complex<float> *a, int *lda, std::complex<float> *b, int *ldb, int *info);
extern "C" void dtrtrs_(char *uplo, char *trans, char *diag, int *n, int *nrhs, double *a, int *lda, double *b, int *ldb, int *info);
extern "C" void strtrs_(char *uplo, char *trans, char *diag, int *n, int *nrhs, float *a, int *lda, float *b, int *ldb, int *info);

// geqrf
extern "C" void zgeqrf_(int *m, int *n, std::complex<double> *a, int *lda, std::complex<double> *tau, std::complex<double> *work, int *lwork, int *info);
extern "C" void cgeqrf_(int *m, int *n, std::complex<float> *a, int *lda, std::complex<float> *tau, std::complex<float> *work, int *lwork, int *info);
extern "C" void dgeqrf_(int *m, int *n, double *a, int *lda, double *tau, double *work, int *lwork, int *info);
extern "C" void sgeqrf_(int *m, int *n, float *a, int *lda, float *tau, float *work, int *lwork, int *info);

// orgqr
extern "C" void zungqr_(int *m, int *n, int *k, std::complex<double> *a, int *lda, std::complex<double> *tau, std::complex<double> *work, int *lwork, int *info);
extern "C" void cungqr_(int *m, int *n, int *k, std::complex<float> *a, int *lda, std::complex<float> *tau, std::complex<float> *work, int *lwork, int *info);
extern "C" void dorgqr_(int *m, int *n, int *k, double *a, int *lda, double *tau, double *work, int *lwork, int *info);
extern "C" void sorgqr_(int *m, int *n, int *k, float *a, int *lda, float *tau, float *work, int *lwork, int *info);

// syev
extern "C" void zheev_(char *jobz, char *uplo, int *n, std::complex<double> *a, int *lda, double *w, std::complex<double> *work, int *lwork, double *rwork, int *info);
extern "C" void cheev_(char *jobz, char *uplo, int *n, std::complex<float> *a, int *lda, float *w, std::complex<float> *work, int *lwork, float *rwork, int *info);
extern "C" void dsyev_(char *jobz, char *uplo, int *n, double *a, int *lda, double *w, double *work, int *lwork, int *info);
extern "C" void ssyev_(char *jobz, char *uplo, int *n, float *a, int *lda, float *w, float *work, int *lwork, int *info);

// syevd
extern "C" void zheevd_(char *jobz, char *uplo, int *n, std::complex<double> *a, int *lda, double *w, std::complex<double> *work, int *lwork, double *rwork, int *lrwork, int *iwork, int *liwork, int *info);
extern "C" void cheevd_(char *jobz, char *uplo, int *n, std::complex<float> *a, int *lda, float *w, std::complex<float> *work, int *lwork, float *rwork, int *lrwork, int *iwork, int *liwork, int *info);
extern "C" void dsyevd_(char *jobz, char *uplo, int *n, double *a, int *lda, double *w, double *work, int *lwork, int *iwork, int *liwork, int *info);
extern "C" void ssyevd_(char *jobz, char *uplo, int *n, float *a, int *lda, float *w, float *work, int *lwork, int *iwork, int *liwork, int *info);

// geev
extern "C" void dgeev_(char *jobvl, char *jobvr, int *n, double *a, int *lda, double *wr, double *wi, double* vl, int *ldvl, double *vr, int *ldvr, double *work, int *lwork, int *info);
extern "C" void sgeev_(char *jobvl, char *jobvr, int *n, float *a, int *lda, float *wr, float *wi, float* vl, int *ldvl, float *vr, int *ldvr, float *work, int *lwork, int *info);
extern "C" void cgeev_(char *jobvl, char *jobvr, int *n,
             std::complex<float> *a, int *lda,
             std::complex<float> *w,
             std::complex<float> *vl, int *ldvl,
             std::complex<float> *vr, int *ldvr,
             std::complex<float> *work, int *lwork,
             float *rwork,
             int *info);
extern "C" void zgeev_(char *jobvl, char *jobvr, int *n,
             std::complex<double> *a, int *lda,
             std::complex<double> *w,
             std::complex<double> *vl, int *ldvl,
             std::complex<double> *vr, int *ldvr,
             std::complex<double> *work, int *lwork,
             double *rwork,
             int *info);

// gesdd
extern "C" void zgesdd_(char *jobz, int *m, int *n, std::complex<double> *a, int *lda,
                        double *s, std::complex<double> *u, int *ldu, std::complex<double> *vt, int *ldvt, std::complex<double> *work, int *lwork, double *rwork, int *iwork, int *info);
extern "C" void cgesdd_(char *jobz, int *m, int *n, std::complex<float> *a, int *lda,
                        float *s, std::complex<float> *u, int *ldu, std::complex<float> *vt, int *ldvt, std::complex<float> *work, int *lwork, float *rwork, int *iwork, int *info);
extern "C" void dgesdd_(char *jobz, int *m, int *n, double *a, int *lda,
                        double *s, double *u, int *ldu, double *vt, int *ldvt, double *work, int *lwork, int *iwork, int *info);
extern "C" void sgesdd_(char *jobz, int *m, int *n, float *a, int *lda,
                        float *s, float *u, int *ldu, float *vt, int *ldvt, float *work, int *lwork, int *iwork, int *info);

// getrs
extern "C" void zgetrs_(char *trans, int *n, int *nrhs, std::complex<double> *a, int *lda, int *ipiv, std::complex<double> *b, int *ldb, int *info);
extern "C" void cgetrs_(char *trans, int *n, int *nrhs, std::complex<float> *a, int *lda, int *ipiv, std::complex<float> *b, int *ldb, int *info);
extern "C" void dgetrs_(char *trans, int *n, int *nrhs, double *a, int *lda, int *ipiv, double *b, int *ldb, int *info);
extern "C" void sgetrs_(char *trans, int *n, int *nrhs, float *a, int *lda, int *ipiv, float *b, int *ldb, int *info);

// gels
extern "C" void zgels_(char *trans, int *m, int *n, int *nrhs,
    std::complex<double> *a, int *lda, std::complex<double> *b, int *ldb,
    std::complex<double> *work, int *lwork, int *info);
extern "C" void cgels_(char *trans, int *m, int *n, int *nrhs,
    std::complex<float> *a, int *lda, std::complex<float> *b, int *ldb,
    std::complex<float> *work, int *lwork, int *info);
extern "C" void dgels_(char *trans, int *m, int *n, int *nrhs,
    double *a, int *lda, double *b, int *ldb,
    double *work, int *lwork, int *info);
extern "C" void sgels_(char *trans, int *m, int *n, int *nrhs,
    float *a, int *lda, float *b, int *ldb,
    float *work, int *lwork, int *info);

// gelsd
extern "C" void zgelsd_(int *m, int *n, int *nrhs,
    std::complex<double> *a, int *lda, std::complex<double> *b, int *ldb,
    double *s, double *rcond, int *rank,
    std::complex<double> *work, int *lwork, double *rwork, int *iwork, int *info);
extern "C" void cgelsd_(int *m, int *n, int *nrhs,
    std::complex<float> *a, int *lda, std::complex<float> *b, int *ldb,
    float *s, float *rcond, int *rank,
    std::complex<float> *work, int *lwork, float *rwork, int *iwork, int *info);
extern "C" void dgelsd_(int *m, int *n, int *nrhs,
    double *a, int *lda, double *b, int *ldb,
    double *s, double *rcond, int *rank,
    double *work, int *lwork, int *iwork, int *info);
extern "C" void sgelsd_(int *m, int *n, int *nrhs,
    float *a, int *lda, float *b, int *ldb,
    float *s, float *rcond, int *rank,
    float *work, int *lwork, int *iwork, int *info);

// gelsy
extern "C" void zgelsy_(int *m, int *n, int *nrhs,
    std::complex<double> *a, int *lda, std::complex<double> *b, int *ldb,
    int *jpvt, double *rcond, int *rank,
    std::complex<double> *work, int *lwork,
    double *rwork, int *info);
extern "C" void cgelsy_(int *m, int *n, int *nrhs,
    std::complex<float> * a, int *lda, std::complex<float> *b, int *ldb,
    int *jpvt, float *rcond, int *rank,
    std::complex<float> *work, int *lwork,
    float *rwork, int *info);
extern "C" void dgelsy_(int *m, int *n, int *nrhs,
    double *a, int *lda, double *b, int *ldb,
    int *jpvt, double *rcond, int *rank,
    double *work, int *lwork, int *info);
extern "C" void sgelsy_(int *m, int *n, int *nrhs,
    float *a, int *lda, float *b, int *ldb,
    int *jpvt, float *rcond, int *rank,
    float *work, int *lwork, int *info);

// gelss
extern "C" void zgelss_(int *m, int *n, int *nrhs,
    std::complex<double> *a, int *lda, std::complex<double> *b, int *ldb,
    double *s, double *rcond, int *rank,
    std::complex<double> *work, int *lwork,
    double *rwork, int *info);
extern "C" void cgelss_(int *m, int *n, int *nrhs,
    std::complex<float> *a, int *lda, std::complex<float> *b, int *ldb,
    float *s, float *rcond, int *rank,
    std::complex<float> *work, int *lwork,
    float *rwork, int *info);
extern "C" void dgelss_(int *m, int *n, int *nrhs,
    double *a, int *lda, double *b, int *ldb,
    double *s, double *rcond, int *rank,
    double *work, int *lwork, int *info);
extern "C" void sgelss_(int *m, int *n, int *nrhs,
    float *a, int *lda, float *b, int *ldb,
    float *s, float *rcond, int *rank,
    float *work, int *lwork, int *info);
#endif

namespace at {
namespace native {

#ifdef USE_LAPACK
// Define the per-batch functions to be used in the main implementation of the batched
// linear algebra operations
template<class scalar_t>
void lapackSolve(int n, int nrhs, scalar_t *a, int lda, int *ipiv, scalar_t *b, int ldb, int *info);

template<class scalar_t>
void lapackLu(int m, int n, scalar_t *a, int lda, int *ipiv, int *info);

template<class scalar_t>
void lapackGetri(int n, scalar_t *a, int lda, int *ipiv, scalar_t *work, int lwork, int *info);

template<class scalar_t>
void lapackCholeskySolve(char uplo, int n, int nrhs, scalar_t *a, int lda, scalar_t *b, int ldb, int *info);

template<class scalar_t>
void lapackCholesky(char uplo, int n, scalar_t *a, int lda, int *info);

template<class scalar_t>
void lapackGeqrf(int m, int n, scalar_t *a, int lda, scalar_t *tau, scalar_t *work, int lwork, int *info);

template<class scalar_t, class value_t=scalar_t>
void lapackSymeig(char jobz, char uplo, int n, scalar_t *a, int lda, value_t *w, scalar_t *work, int lwork, value_t *rwork, int *info);

template<class scalar_t, class value_t=scalar_t>
void lapackSvd(char jobz, int m, int n, scalar_t *a, int lda,
               value_t *s, scalar_t *u, int ldu, scalar_t *vt, int ldvt, scalar_t *work, int lwork, value_t *rwork, int *iwork, int *info);

template<class scalar_t>
void lapackLuSolve(char trans, int n, int nrhs, scalar_t *a, int lda, int *ipiv, scalar_t *b, int ldb, int *info);

template<> void lapackSolve<c10::complex<double>>(int n, int nrhs, c10::complex<double> *a, int lda, int *ipiv, c10::complex<double> *b, int ldb, int *info) {
  zgesv_(&n, &nrhs, reinterpret_cast<std::complex<double>*>(a), &lda, ipiv, reinterpret_cast<std::complex<double>*>(b), &ldb, info);
}

template<> void lapackSolve<c10::complex<float>>(int n, int nrhs, c10::complex<float> *a, int lda, int *ipiv, c10::complex<float> *b, int ldb, int *info) {
  cgesv_(&n, &nrhs, reinterpret_cast<std::complex<float>*>(a), &lda, ipiv, reinterpret_cast<std::complex<float>*>(b), &ldb, info);
}

template<> void lapackSolve<double>(int n, int nrhs, double *a, int lda, int *ipiv, double *b, int ldb, int *info) {
  dgesv_(&n, &nrhs, a, &lda, ipiv, b, &ldb, info);
}

template<> void lapackSolve<float>(int n, int nrhs, float *a, int lda, int *ipiv, float *b, int ldb, int *info) {
  sgesv_(&n, &nrhs, a, &lda, ipiv, b, &ldb, info);
}

template<> void lapackGetri<c10::complex<double>>(int n, c10::complex<double> *a, int lda, int *ipiv, c10::complex<double> *work, int lwork, int *info) {
  zgetri_(&n, reinterpret_cast<std::complex<double>*>(a), &lda, ipiv, reinterpret_cast<std::complex<double>*>(work), &lwork, info);
}

template<> void lapackGetri<c10::complex<float>>(int n, c10::complex<float> *a, int lda, int *ipiv, c10::complex<float> *work, int lwork, int *info) {
  cgetri_(&n, reinterpret_cast<std::complex<float>*>(a), &lda, ipiv, reinterpret_cast<std::complex<float>*>(work), &lwork, info);
}

template<> void lapackGetri<double>(int n, double *a, int lda, int *ipiv, double *work, int lwork, int *info) {
  dgetri_(&n, a, &lda, ipiv, work, &lwork, info);
}

template<> void lapackGetri<float>(int n, float *a, int lda, int *ipiv, float *work, int lwork, int *info) {
  sgetri_(&n, a, &lda, ipiv, work, &lwork, info);
}

template<> void lapackLu<c10::complex<double>>(int m, int n, c10::complex<double> *a, int lda, int *ipiv, int *info) {
  zgetrf_(&m, &n, reinterpret_cast<std::complex<double>*>(a), &lda, ipiv, info);
}

template<> void lapackLu<c10::complex<float>>(int m, int n, c10::complex<float> *a, int lda, int *ipiv, int *info) {
  cgetrf_(&m, &n, reinterpret_cast<std::complex<float>*>(a), &lda, ipiv, info);
}

template<> void lapackLu<double>(int m, int n, double *a, int lda, int *ipiv, int *info) {
  dgetrf_(&m, &n, a, &lda, ipiv, info);
}

template<> void lapackLu<float>(int m, int n, float *a, int lda, int *ipiv, int *info) {
  sgetrf_(&m, &n, a, &lda, ipiv, info);
}

template<> void lapackCholeskySolve<c10::complex<double>>(char uplo, int n, int nrhs, c10::complex<double> *a, int lda, c10::complex<double> *b, int ldb, int *info) {
  zpotrs_(&uplo, &n, &nrhs, reinterpret_cast<std::complex<double>*>(a), &lda, reinterpret_cast<std::complex<double>*>(b), &ldb, info);
}

template<> void lapackCholeskySolve<c10::complex<float>>(char uplo, int n, int nrhs, c10::complex<float> *a, int lda, c10::complex<float> *b, int ldb, int *info) {
  cpotrs_(&uplo, &n, &nrhs, reinterpret_cast<std::complex<float>*>(a), &lda, reinterpret_cast<std::complex<float>*>(b), &ldb, info);
}

template<> void lapackCholeskySolve<double>(char uplo, int n, int nrhs, double *a, int lda, double *b, int ldb, int *info) {
  dpotrs_(&uplo, &n, &nrhs, a, &lda, b, &ldb, info);
}

template<> void lapackCholeskySolve<float>(char uplo, int n, int nrhs, float *a, int lda, float *b, int ldb, int *info) {
  spotrs_(&uplo, &n, &nrhs, a, &lda, b, &ldb, info);
}

template<> void lapackCholesky<c10::complex<double>>(char uplo, int n, c10::complex<double> *a, int lda, int *info) {
  zpotrf_(&uplo, &n, reinterpret_cast<std::complex<double>*>(a), &lda, info);
}

template<> void lapackCholesky<c10::complex<float>>(char uplo, int n, c10::complex<float> *a, int lda, int *info) {
  cpotrf_(&uplo, &n, reinterpret_cast<std::complex<float>*>(a), &lda, info);
}

template<> void lapackCholesky<double>(char uplo, int n, double *a, int lda, int *info) {
  dpotrf_(&uplo, &n, a, &lda, info);
}

template<> void lapackCholesky<float>(char uplo, int n, float *a, int lda, int *info) {
  spotrf_(&uplo, &n, a, &lda, info);
}

template<> void lapackCholeskyInverse<c10::complex<double>>(char uplo, int n, c10::complex<double> *a, int lda, int *info) {
  zpotri_(&uplo, &n, reinterpret_cast<std::complex<double>*>(a), &lda, info);
}

template<> void lapackCholeskyInverse<c10::complex<float>>(char uplo, int n, c10::complex<float> *a, int lda, int *info) {
  cpotri_(&uplo, &n, reinterpret_cast<std::complex<float>*>(a), &lda, info);
}

template<> void lapackCholeskyInverse<double>(char uplo, int n, double *a, int lda, int *info) {
  dpotri_(&uplo, &n, a, &lda, info);
}

template<> void lapackCholeskyInverse<float>(char uplo, int n, float *a, int lda, int *info) {
  spotri_(&uplo, &n, a, &lda, info);
}

template<> void lapackTriangularSolve<c10::complex<double>>(char uplo, char trans, char diag, int n, int nrhs, c10::complex<double> *a, int lda, c10::complex<double> *b, int ldb, int *info) {
  ztrtrs_(&uplo, &trans, &diag, &n, &nrhs, reinterpret_cast<std::complex<double>*>(a), &lda, reinterpret_cast<std::complex<double>*>(b), &ldb, info);
}

template<> void lapackTriangularSolve<c10::complex<float>>(char uplo, char trans, char diag, int n, int nrhs, c10::complex<float> *a, int lda, c10::complex<float> *b, int ldb, int *info) {
  ctrtrs_(&uplo, &trans, &diag, &n, &nrhs, reinterpret_cast<std::complex<float>*>(a), &lda, reinterpret_cast<std::complex<float>*>(b), &ldb, info);
}

template<> void lapackTriangularSolve<double>(char uplo, char trans, char diag, int n, int nrhs, double *a, int lda, double *b, int ldb, int *info) {
  dtrtrs_(&uplo, &trans, &diag, &n, &nrhs, a, &lda, b, &ldb, info);
}

template<> void lapackTriangularSolve<float>(char uplo, char trans, char diag, int n, int nrhs, float *a, int lda, float *b, int ldb, int *info) {
  strtrs_(&uplo, &trans, &diag, &n, &nrhs, a, &lda, b, &ldb, info);
}

template<> void lapackGeqrf<c10::complex<double>>(int m, int n, c10::complex<double> *a, int lda, c10::complex<double> *tau, c10::complex<double> *work, int lwork, int *info) {
  zgeqrf_(&m, &n, reinterpret_cast<std::complex<double>*>(a), &lda, reinterpret_cast<std::complex<double>*>(tau), reinterpret_cast<std::complex<double>*>(work), &lwork, info);
}

template<> void lapackGeqrf<c10::complex<float>>(int m, int n, c10::complex<float> *a, int lda, c10::complex<float> *tau, c10::complex<float> *work, int lwork, int *info) {
  cgeqrf_(&m, &n, reinterpret_cast<std::complex<float>*>(a), &lda, reinterpret_cast<std::complex<float>*>(tau), reinterpret_cast<std::complex<float>*>(work), &lwork, info);
}

template<> void lapackGeqrf<double>(int m, int n, double *a, int lda, double *tau, double *work, int lwork, int *info) {
  dgeqrf_(&m, &n, a, &lda, tau, work, &lwork, info);
}

template<> void lapackGeqrf<float>(int m, int n, float *a, int lda, float *tau, float *work, int lwork, int *info) {
  sgeqrf_(&m, &n, a, &lda, tau, work, &lwork, info);
}

template<> void lapackOrgqr<c10::complex<double>>(int m, int n, int k, c10::complex<double> *a, int lda, c10::complex<double> *tau, c10::complex<double> *work, int lwork, int *info) {
  zungqr_(&m, &n, &k, reinterpret_cast<std::complex<double>*>(a), &lda, reinterpret_cast<std::complex<double>*>(tau), reinterpret_cast<std::complex<double>*>(work), &lwork, info);
}

template<> void lapackOrgqr<c10::complex<float>>(int m, int n, int k, c10::complex<float> *a, int lda, c10::complex<float> *tau, c10::complex<float> *work, int lwork, int *info) {
  cungqr_(&m, &n, &k, reinterpret_cast<std::complex<float>*>(a), &lda, reinterpret_cast<std::complex<float>*>(tau), reinterpret_cast<std::complex<float>*>(work), &lwork, info);
}

template<> void lapackOrgqr<double>(int m, int n, int k, double *a, int lda, double *tau, double *work, int lwork, int *info) {
  dorgqr_(&m, &n, &k, a, &lda, tau, work, &lwork, info);
}

template<> void lapackOrgqr<float>(int m, int n, int k, float *a, int lda, float *tau, float *work, int lwork, int *info) {
  sorgqr_(&m, &n, &k, a, &lda, tau, work, &lwork, info);
}

template<> void lapackSymeig<c10::complex<double>, double>(char jobz, char uplo, int n, c10::complex<double> *a, int lda, double *w, c10::complex<double> *work, int lwork, double *rwork, int *info) {
  zheev_(&jobz, &uplo, &n, reinterpret_cast<std::complex<double>*>(a), &lda, w, reinterpret_cast<std::complex<double>*>(work), &lwork, rwork, info);
}

template<> void lapackSymeig<c10::complex<float>, float>(char jobz, char uplo, int n, c10::complex<float> *a, int lda, float *w, c10::complex<float> *work, int lwork, float *rwork, int *info) {
  cheev_(&jobz, &uplo, &n, reinterpret_cast<std::complex<float>*>(a), &lda, w, reinterpret_cast<std::complex<float>*>(work), &lwork, rwork, info);
}

template<> void lapackSymeig<double>(char jobz, char uplo, int n, double *a, int lda, double *w, double *work, int lwork, double* rwork, int *info) {
  (void)rwork;  // unused
  dsyev_(&jobz, &uplo, &n, a, &lda, w, work, &lwork, info);
}

template<> void lapackSymeig<float>(char jobz, char uplo, int n, float *a, int lda, float *w, float *work, int lwork, float* rwork, int *info) {
  (void)rwork;  // unused
  ssyev_(&jobz, &uplo, &n, a, &lda, w, work, &lwork, info);
}

template<> void lapackSyevd<c10::complex<double>, double>(char jobz, char uplo, int n, c10::complex<double> *a, int lda, double *w, c10::complex<double> *work, int lwork, double *rwork, int lrwork, int *iwork, int liwork, int *info) {
  zheevd_(&jobz, &uplo, &n, reinterpret_cast<std::complex<double>*>(a), &lda, w, reinterpret_cast<std::complex<double>*>(work), &lwork, rwork, &lrwork, iwork, &liwork, info);
}

template<> void lapackSyevd<c10::complex<float>, float>(char jobz, char uplo, int n, c10::complex<float> *a, int lda, float *w, c10::complex<float> *work, int lwork, float *rwork, int lrwork, int *iwork, int liwork, int *info) {
  cheevd_(&jobz, &uplo, &n, reinterpret_cast<std::complex<float>*>(a), &lda, w, reinterpret_cast<std::complex<float>*>(work), &lwork, rwork, &lrwork, iwork, &liwork, info);
}

template<> void lapackSyevd<double>(char jobz, char uplo, int n, double *a, int lda, double *w, double *work, int lwork, double *rwork, int lrwork, int *iwork, int liwork, int *info) {
  (void)rwork;  // unused
  (void)lrwork;  // unused
  dsyevd_(&jobz, &uplo, &n, a, &lda, w, work, &lwork, iwork, &liwork, info);
}

template<> void lapackSyevd<float>(char jobz, char uplo, int n, float *a, int lda, float *w, float *work, int lwork, float *rwork, int lrwork, int *iwork, int liwork, int *info) {
  (void)rwork;  // unused
  (void)lrwork;  // unused
  ssyevd_(&jobz, &uplo, &n, a, &lda, w, work, &lwork, iwork, &liwork, info);
}

template<> void lapackEig<double>(char jobvl, char jobvr, int n, double *a, int lda, double *w, double* vl, int ldvl, double *vr, int ldvr, double *work, int lwork, double *rwork, int *info) {
  // lapack [sd]geev wants to separate output arrays: wr and wi for the real
  // and imaginary parts
  double *wr = w;
  double *wi = w + n;
  (void)rwork; // unused
  dgeev_(&jobvl, &jobvr, &n, a, &lda, wr, wi, vl, &ldvl, vr, &ldvr, work, &lwork, info);
}

template<> void lapackEig<float>(char jobvl, char jobvr, int n, float *a, int lda, float *w, float* vl, int ldvl, float *vr, int ldvr, float *work, int lwork, float *rwork, int *info) {
  // lapack [sd]geev wants to separate output arrays: wr and wi for the real
  // and imaginary parts
  float *wr = w;
  float *wi = w + n;
  (void)rwork; // unused
  sgeev_(&jobvl, &jobvr, &n, a, &lda, wr, wi, vl, &ldvl, vr, &ldvr, work, &lwork, info);
}

template<> void lapackEig<c10::complex<double>, double>(char jobvl, char jobvr, int n, c10::complex<double> *a, int lda, c10::complex<double> *w, c10::complex<double> *vl, int ldvl, c10::complex<double> *vr, int ldvr, c10::complex<double> *work, int lwork, double *rwork, int *info) {
  zgeev_(&jobvl, &jobvr, &n,
         reinterpret_cast<std::complex<double>*>(a), &lda,
         reinterpret_cast<std::complex<double>*>(w),
         reinterpret_cast<std::complex<double>*>(vl), &ldvl,
         reinterpret_cast<std::complex<double>*>(vr), &ldvr,
         reinterpret_cast<std::complex<double>*>(work), &lwork,
         rwork, info);
}

template<> void lapackEig<c10::complex<float>, float>(char jobvl, char jobvr, int n, c10::complex<float> *a, int lda, c10::complex<float> *w, c10::complex<float> *vl, int ldvl, c10::complex<float> *vr, int ldvr, c10::complex<float> *work, int lwork, float *rwork, int *info) {
  cgeev_(&jobvl, &jobvr, &n,
         reinterpret_cast<std::complex<float>*>(a), &lda,
         reinterpret_cast<std::complex<float>*>(w),
         reinterpret_cast<std::complex<float>*>(vl), &ldvl,
         reinterpret_cast<std::complex<float>*>(vr), &ldvr,
         reinterpret_cast<std::complex<float>*>(work), &lwork,
         rwork, info);
}

template<> void lapackSvd<c10::complex<double>, double>(char jobz, int m, int n, c10::complex<double> *a, int lda,
                                  double *s, c10::complex<double> *u, int ldu, c10::complex<double> *vt, int ldvt, c10::complex<double> *work, int lwork, double *rwork, int *iwork, int *info) {
  zgesdd_(&jobz, &m, &n, reinterpret_cast<std::complex<double>*>(a), &lda, s, reinterpret_cast<std::complex<double>*>(u), &ldu,
          reinterpret_cast<std::complex<double>*>(vt), &ldvt, reinterpret_cast<std::complex<double>*>(work), &lwork, rwork, iwork, info);
}

template<> void lapackSvd<c10::complex<float>, float>(char jobz, int m, int n, c10::complex<float> *a, int lda,
                                 float *s, c10::complex<float> *u, int ldu, c10::complex<float> *vt, int ldvt, c10::complex<float> *work, int lwork, float *rwork, int *iwork, int *info) {
  cgesdd_(&jobz, &m, &n, reinterpret_cast<std::complex<float>*>(a), &lda, s, reinterpret_cast<std::complex<float>*>(u), &ldu,
          reinterpret_cast<std::complex<float>*>(vt), &ldvt, reinterpret_cast<std::complex<float>*>(work), &lwork, rwork, iwork, info);
}

template<> void lapackSvd<double>(char jobz, int m, int n, double *a, int lda,
                                  double *s, double *u, int ldu, double *vt, int ldvt, double *work, int lwork, double *rwork, int *iwork, int *info) {
  dgesdd_(&jobz, &m, &n, a, &lda, s, u, &ldu, vt, &ldvt, work, &lwork, iwork, info);
}

template<> void lapackSvd<float>(char jobz, int m, int n, float *a, int lda,
                                 float *s, float *u, int ldu, float *vt, int ldvt, float *work, int lwork, float *rwork, int *iwork, int *info) {
  sgesdd_(&jobz, &m, &n, a, &lda, s, u, &ldu, vt, &ldvt, work, &lwork, iwork, info);
}

template<> void lapackLuSolve<c10::complex<double>>(char trans, int n, int nrhs, c10::complex<double> *a, int lda, int *ipiv, c10::complex<double> *b, int ldb, int *info) {
  zgetrs_(&trans, &n, &nrhs, reinterpret_cast<std::complex<double>*>(a), &lda, ipiv, reinterpret_cast<std::complex<double>*>(b), &ldb, info);
}

template<> void lapackLuSolve<c10::complex<float>>(char trans, int n, int nrhs, c10::complex<float> *a, int lda, int *ipiv, c10::complex<float> *b, int ldb, int *info) {
  cgetrs_(&trans, &n, &nrhs, reinterpret_cast<std::complex<float>*>(a), &lda, ipiv, reinterpret_cast<std::complex<float>*>(b), &ldb, info);
}

template<> void lapackLuSolve<double>(char trans, int n, int nrhs, double *a, int lda, int *ipiv, double *b, int ldb, int *info) {
  dgetrs_(&trans, &n, &nrhs, a, &lda, ipiv, b, &ldb, info);
}

template<> void lapackLuSolve<float>(char trans, int n, int nrhs, float *a, int lda, int *ipiv, float *b, int ldb, int *info) {
  sgetrs_(&trans, &n, &nrhs, a, &lda, ipiv, b, &ldb, info);
}

template<> void lapackGels<c10::complex<double>>(
    char trans, int m, int n, int nrhs,
    c10::complex<double> *a, int lda, c10::complex<double> *b, int ldb,
    c10::complex<double> *work, int lwork, int *info) {
  zgels_(&trans, &m, &n, &nrhs,
      reinterpret_cast<std::complex<double>*>(a), &lda,
      reinterpret_cast<std::complex<double>*>(b), &ldb,
      reinterpret_cast<std::complex<double>*>(work), &lwork, info);
}

template<> void lapackGels<c10::complex<float>>(
    char trans, int m, int n, int nrhs,
    c10::complex<float> *a, int lda, c10::complex<float> *b, int ldb,
    c10::complex<float> *work, int lwork, int *info) {
  cgels_(&trans, &m, &n, &nrhs,
      reinterpret_cast<std::complex<float>*>(a), &lda,
      reinterpret_cast<std::complex<float>*>(b), &ldb,
      reinterpret_cast<std::complex<float>*>(work), &lwork, info);
}

template<> void lapackGels<double>(
    char trans, int m, int n, int nrhs,
    double *a, int lda, double *b, int ldb,
    double *work, int lwork, int *info) {
  dgels_(&trans, &m, &n, &nrhs,
      a, &lda, b, &ldb, work, &lwork, info);
}

template<> void lapackGels<float>(
    char trans, int m, int n, int nrhs,
    float *a, int lda, float *b, int ldb,
    float *work, int lwork, int *info) {
  sgels_(&trans, &m, &n, &nrhs,
      a, &lda, b, &ldb, work, &lwork, info);
}

template<> void lapackGelsd<c10::complex<double>, double>(
    int m, int n, int nrhs,
    c10::complex<double> *a, int lda, c10::complex<double> *b, int ldb,
    double *s, double rcond, int *rank,
    c10::complex<double> *work, int lwork,
    double *rwork, int *iwork, int *info) {
  zgelsd_(&m, &n, &nrhs,
      reinterpret_cast<std::complex<double>*>(a), &lda,
      reinterpret_cast<std::complex<double>*>(b), &ldb,
      s, &rcond, rank,
      reinterpret_cast<std::complex<double>*>(work), &lwork,
      rwork, iwork, info);
}

template<> void lapackGelsd<c10::complex<float>, float>(
    int m, int n, int nrhs,
    c10::complex<float> *a, int lda, c10::complex<float> *b, int ldb,
    float *s, float rcond, int *rank,
    c10::complex<float> *work, int lwork,
    float *rwork, int *iwork, int *info) {
  cgelsd_(&m, &n, &nrhs,
      reinterpret_cast<std::complex<float>*>(a), &lda,
      reinterpret_cast<std::complex<float>*>(b), &ldb,
      s, &rcond, rank,
      reinterpret_cast<std::complex<float>*>(work), &lwork,
      rwork, iwork, info);
}

template<> void lapackGelsd<double>(
    int m, int n, int nrhs,
    double *a, int lda, double *b, int ldb,
    double *s, double rcond, int *rank,
    double *work, int lwork,
    double *rwork, int *iwork, int *info) {
  dgelsd_(&m, &n, &nrhs,
      a, &lda, b, &ldb,
      s, &rcond, rank,
      work, &lwork, iwork, info);
}

template<> void lapackGelsd<float>(
    int m, int n, int nrhs,
    float *a, int lda, float *b, int ldb,
    float *s, float rcond, int *rank,
    float *work, int lwork,
    float *rwork, int *iwork, int *info) {
  sgelsd_(&m, &n, &nrhs,
      a, &lda, b, &ldb,
      s, &rcond, rank,
      work, &lwork, iwork, info);
}

template<> void lapackGelsy<c10::complex<double>, double>(
    int m, int n, int nrhs,
    c10::complex<double> *a, int lda, c10::complex<double> *b, int ldb,
    int *jpvt, double rcond, int *rank,
    c10::complex<double> *work, int lwork, double *rwork, int *info) {
  zgelsy_(&m, &n, &nrhs,
      reinterpret_cast<std::complex<double>*>(a), &lda,
      reinterpret_cast<std::complex<double>*>(b), &ldb,
      jpvt, &rcond, rank,
      reinterpret_cast<std::complex<double>*>(work), &lwork,
      rwork, info);
}

template<> void lapackGelsy<c10::complex<float>, float>(
    int m, int n, int nrhs,
    c10::complex<float> *a, int lda, c10::complex<float> *b, int ldb,
    int *jpvt, float rcond, int *rank,
    c10::complex<float> *work, int lwork, float *rwork, int *info) {
  cgelsy_(&m, &n, &nrhs,
      reinterpret_cast<std::complex<float>*>(a), &lda,
      reinterpret_cast<std::complex<float>*>(b), &ldb,
      jpvt, &rcond, rank,
      reinterpret_cast<std::complex<float>*>(work), &lwork,
      rwork, info);
}

template<> void lapackGelsy<double>(
    int m, int n, int nrhs,
    double *a, int lda, double *b, int ldb,
    int *jpvt, double rcond, int *rank,
    double *work, int lwork, double *rwork, int *info) {
  dgelsy_(&m, &n, &nrhs,
      a, &lda, b, &ldb,
      jpvt, &rcond, rank,
      work, &lwork, info);
}

template<> void lapackGelsy<float>(
    int m, int n, int nrhs,
    float *a, int lda, float *b, int ldb,
    int *jpvt, float rcond, int *rank,
    float *work, int lwork, float *rwork, int *info) {
  sgelsy_(&m, &n, &nrhs,
      a, &lda, b, &ldb,
      jpvt, &rcond, rank,
      work, &lwork, info);
}

template<> void lapackGelss<c10::complex<double>, double>(
    int m, int n, int nrhs,
    c10::complex<double> *a, int lda, c10::complex<double> *b, int ldb,
    double *s, double rcond, int *rank,
    c10::complex<double> *work, int lwork,
    double *rwork, int *info
    ) {
  zgelss_(&m, &n, &nrhs,
      reinterpret_cast<std::complex<double>*>(a), &lda,
      reinterpret_cast<std::complex<double>*>(b), &ldb,
      s, &rcond, rank,
      reinterpret_cast<std::complex<double>*>(work), &lwork,
      rwork, info);
}

template<> void lapackGelss<c10::complex<float>, float>(
    int m, int n, int nrhs,
    c10::complex<float> *a, int lda, c10::complex<float> *b, int ldb,
    float *s, float rcond, int *rank,
    c10::complex<float> *work, int lwork,
    float *rwork, int *info
    ) {
  cgelss_(&m, &n, &nrhs,
      reinterpret_cast<std::complex<float>*>(a), &lda,
      reinterpret_cast<std::complex<float>*>(b), &ldb,
      s, &rcond, rank,
      reinterpret_cast<std::complex<float>*>(work), &lwork,
      rwork, info);
}

template<> void lapackGelss<double>(
    int m, int n, int nrhs,
    double *a, int lda, double *b, int ldb,
    double *s, double rcond, int *rank,
    double *work, int lwork,
    double *rwork, int *info) {
  dgelss_(&m, &n, &nrhs,
      a, &lda, b, &ldb,
      s, &rcond, rank,
      work, &lwork, info);
}

template<> void lapackGelss<float>(
    int m, int n, int nrhs,
    float *a, int lda, float *b, int ldb,
    float *s, float rcond, int *rank,
    float *work, int lwork,
    float *rwork, int *info) {
  sgelss_(&m, &n, &nrhs,
      a, &lda, b, &ldb,
      s, &rcond, rank,
      work, &lwork, info);
}
#endif

// Below of the definitions of the functions operating on a batch that are going to be dispatched
// in the main helper functions for the linear algebra operations

// ~~~~~~~~~~~~~~~~~~~~~~~~~~~~~~~~~~ solve ~~~~~~~~~~~~~~~~~~~~~~~~~~~~~~~~~~~~~~

/*
Computes the solution to a system of linear equations
  A X = B,
where A is an n-by-n matrix and X and B are n-by-nrhs matrices.
Note that B is required to be a matrix, the usual, vector case, is obtained with nrhs = 1.
Above description is for non-batched input, the batched input is also supported.
This is an in-place routine, content of both A and b are overwritten.
'infos' is an int Tensor containing error codes for each matrix in the batched input.
For more information see LAPACK's documentation for GESV routine.
*/
template<typename scalar_t>
static void apply_solve(Tensor& b, Tensor& A, Tensor& infos) {
#ifndef USE_LAPACK
  AT_ERROR("solve: LAPACK library not found in compilation");
#else
  auto A_data = A.data_ptr<scalar_t>();
  auto b_data = b.data_ptr<scalar_t>();
  auto A_mat_stride = matrixStride(A);
  auto b_mat_stride = matrixStride(b);
  auto batch_size = batchCount(A);
  auto n = A.size(-2);
  auto nrhs = b.size(-1);
  auto lda = std::max<int64_t>(1, n);

  auto ipiv = at::empty({lda}, b.options().dtype(kInt));
  auto ipiv_data = ipiv.data_ptr<int>();
  auto infos_data = infos.data_ptr<int>();

  for (const auto i : c10::irange(batch_size)) {
    scalar_t* A_working_ptr = &A_data[i * A_mat_stride];
    scalar_t* b_working_ptr = &b_data[i * b_mat_stride];
    int* info_working_ptr = &infos_data[i];
    lapackSolve<scalar_t>(n, nrhs, A_working_ptr, lda, ipiv_data, b_working_ptr, lda, info_working_ptr);
  }
#endif
}

std::tuple<Tensor, Tensor> _solve_helper_cpu(const Tensor& self, const Tensor& A) {
  auto self_working_copy = cloneBatchedColumnMajor(self);
  auto A_working_copy = cloneBatchedColumnMajor(A);
  // infos might not get filled for empty inputs therefore at::zeros is used instead of at::empty
  auto infos = at::zeros({std::max<int64_t>(1, batchCount(self))}, self.options().dtype(kInt));
  AT_DISPATCH_FLOATING_AND_COMPLEX_TYPES(self.scalar_type(), "solve_cpu", [&]{
    apply_solve<scalar_t>(self_working_copy, A_working_copy, infos);
  });
  if (self.dim() > 2) {
    batchCheckErrors(infos, "solve_cpu");
  } else {
    singleCheckErrors(infos.item().toInt(), "solve_cpu");
  }
  return std::tuple<Tensor, Tensor>(self_working_copy, A_working_copy);
}

// Supports arbitrary batch dimensions for self and A
std::tuple<Tensor,Tensor> solve(const Tensor& self, const Tensor& A) {
  TORCH_CHECK(self.dim() >= 2,
           "B should have at least 2 dimensions, but has ", self.dim(), " dimensions instead");
  TORCH_CHECK(A.dim() >= 2,
           "A should have at least 2 dimensions, but has ", A.dim(), " dimensions instead");
  Tensor self_broadcasted, A_broadcasted;
  std::tie(self_broadcasted, A_broadcasted) = _linalg_broadcast_batch_dims(self, A, "solve");
  return at::_solve_helper(self_broadcasted, A_broadcasted);
}

std::tuple<Tensor&,Tensor&> solve_out(const Tensor& self, const Tensor& A, Tensor& solution, Tensor& lu) {
  checkSameDevice("solve", solution, self, "solution");
  checkSameDevice("solve", lu, self, "lu");
  checkLinalgCompatibleDtype("solve", solution, self, "solution");
  checkLinalgCompatibleDtype("solve", lu, self, "lu");

  Tensor solution_tmp, lu_tmp;
  std::tie(solution_tmp, lu_tmp) = at::_solve_helper(self, A);

  at::native::resize_output(solution, solution_tmp.sizes());
  at::native::resize_output(lu, lu_tmp.sizes());
  solution.copy_(solution_tmp);
  lu.copy_(lu_tmp);
  return std::tuple<Tensor&, Tensor&>(solution, lu);
}


// This is a type dispatching helper function for 'apply_solve'
Tensor& _linalg_solve_out_helper_cpu(Tensor& result, Tensor& input, Tensor& infos) {
  // 'result' and 'input' should be in column major order (it should be checked before calling this function)
  // the content of 'result', 'input' and 'infos' is overwritten by 'apply_solve'
  // 'result' should contain data of 'other' tensor (right-hand-side of the linear system of equations)
  // 'input' should contain data of original 'input' tensor (left-hand-side of the linear system of equations)
  AT_DISPATCH_FLOATING_AND_COMPLEX_TYPES(result.scalar_type(), "linalg_solve_out_cpu", [&]{
    apply_solve<scalar_t>(result, input, infos);
  });
  return result;
}

// Solves a system of linear equations matmul(input, x) = other in-place
// LAPACK/MAGMA error codes are saved in 'infos' tensor, they are not checked here
static Tensor& linalg_solve_out_info(Tensor& result, Tensor& infos, const Tensor& input, const Tensor& other) {
  checkSameDevice("linalg_solve", result, input);
  checkSameDevice("linalg_solve", other, input, "other");
  checkLinalgCompatibleDtype("linalg_solve", result, input);

  TORCH_CHECK(input.scalar_type() == other.scalar_type(),
    "input dtype ", input.scalar_type(), " does not match other dtype ", other.scalar_type());

  TORCH_CHECK(input.dim() >= 2,
           "input should have at least 2 dimensions, but has ", input.dim(), " dimensions instead");
  TORCH_CHECK(other.dim() >= 1,
           "other should have at least 1 dimension, but has ", other.dim(), " dimensions instead");

  // Two types of 'other' tensors are supported:
  // - 1-dimensional (1D) tensor or batch of 1D tensors (vector case)
  // - 2-dimensional (2D) tensor or batch of 2D tensors (matrix case)
  // original torch.solve supported only the matrix case, while NumPy works for both cases
  // for the batched input we need to be able to distinguish them
  bool vector_case = linalg_solve_is_vector_rhs(input, other);

  bool is_batched_column_major = false;
  if (vector_case) {
    is_batched_column_major = result.is_contiguous();
  } else if (!vector_case && result.dim() >= 2) {
    is_batched_column_major = result.transpose(-2, -1).is_contiguous();
  }

  // if 'other' is a batch of 2D tensors, then 'input' can be non-batched and will be broadcasted
  auto expected_shape = IntArrayRef(input.sizes().data(), input.dim() - 1);  // input.shape[:-1]
  if (!vector_case && other.dim() > 2) {
    expected_shape = other.sizes();
  }

  bool result_equal_expected_shape = result.sizes().equals(expected_shape);
  bool result_input_same_type = (result.scalar_type() == input.scalar_type());

  // if result is not empty and not in batched column major format
  bool copy_needed = (result.numel() != 0 && !is_batched_column_major);
  copy_needed |= !result_input_same_type;  // or result does not have the same dtype as input
  copy_needed |= (result.numel() != 0 && !result_equal_expected_shape); // or result does not have the expected shape
  // we have to allocate a temporary tensor
  if (copy_needed) {
    Tensor result_tmp = at::empty({0}, input.options());
    result_tmp = linalg_solve_out_info(result_tmp, infos, input, other);
    at::native::resize_output(result, result_tmp.sizes());
    result.copy_(result_tmp);
    return result;
  }
  // else use result's storage directly

  // we need to unsqueeze 'other' because 2-dimensional tensors are expected in the implementation
  Tensor other_ = vector_case ? other.unsqueeze(-1) : other;

  // _linalg_broadcast_batch_dims also includes linearSolveCheckInputs
  // it checks for squareness of 'input' and 'shape' compatibility of 'other' and 'input'
  Tensor other_broadcasted, input_broadcasted;
  std::tie(other_broadcasted, input_broadcasted) = _linalg_broadcast_batch_dims(other_, input, "linalg_solve");

  auto squeezed_other_broadcasted = at::squeeze(other_broadcasted, -1);
  auto squeezed_result_shape = squeezed_other_broadcasted.sizes();

  // if result has no elements we can modify it
  if (result.numel() == 0) {
    if (vector_case) {
      result.resize_(squeezed_result_shape);
    } else {
      at::native::resize_as_(result, other_broadcasted.transpose(-2, -1), MemoryFormat::Contiguous);
      result.transpose_(-2, -1);
    }
  }

  auto expected_result_shape = vector_case ? squeezed_result_shape : other_broadcasted.sizes();
  TORCH_INTERNAL_ASSERT(result.sizes().equals(expected_result_shape));
  TORCH_INTERNAL_ASSERT(result.scalar_type() == input.scalar_type());
  TORCH_INTERNAL_ASSERT(result.device() == input.device());

  // result tensor must be in batched column major order (Fortran contiguous) for 2D inputs
  // or C contiguous for 1D input
  if (vector_case) {
    TORCH_INTERNAL_ASSERT(result.is_contiguous());
  } else {
    TORCH_INTERNAL_ASSERT(result.transpose(-2, -1).is_contiguous());
  }

  // for 1-dimensional 'other', we need to unsqueeze the result before passing to "apply_solve"
  if (vector_case) {
    result = result.unsqueeze_(-1);
  }

  // _linalg_solve_out_helper_ (apply_solve) performs calculations in-place and result must be a copy of other_broadcasted
  result.copy_(other_broadcasted);

  auto input_working_copy = cloneBatchedColumnMajor(input_broadcasted);

  TORCH_INTERNAL_ASSERT(infos.scalar_type() == kInt);
  TORCH_INTERNAL_ASSERT(infos.device() == input.device());
  infos.resize_({std::max<int64_t>(1, batchCount(input_broadcasted))});
  // if input is empty infos might not get filled; make sure infos doesn't contain garbage then
  if (input.numel() == 0) {
    infos.fill_(0);
  }

  result = at::_linalg_solve_out_helper_(result, input_working_copy, infos);

  // for 1-dimensional 'other', we need to squeeze the result after "apply_solve"
  if (vector_case) {
    result = result.squeeze_(-1);
  }

  return result;
}

// Solves a system of linear equations matmul(input, x) = other in-place
Tensor& linalg_solve_out(const Tensor& input, const Tensor& other, Tensor& result) {
  auto infos = at::empty({0}, input.options().dtype(kInt));
  result = linalg_solve_out_info(result, infos, input, other);

  // Now check LAPACK/MAGMA error codes
  // batchCheckErrors(Tensor, char*) calls 'infos = infos.to(kCPU)'
  bool vector_case = linalg_solve_is_vector_rhs(input, other);
  if (vector_case ? result.dim() > 1 : result.dim() > 2) {
    batchCheckErrors(infos, "linalg_solve");
  } else {
    singleCheckErrors(infos.item().toInt(), "linalg_solve");
  }

  return result;
}

// Solves a system of linear equations matmul(input, x) = other
Tensor linalg_solve(const Tensor& input, const Tensor& other) {
  Tensor result = at::empty({0}, input.options());
  result = at::linalg_solve_out(result, input, other);
  return result;
}

// ~~~~~~~~~~~~~~~~~~~~~~~~~~~~~~~~~ inverse ~~~~~~~~~~~~~~~~~~~~~~~~~~~~~~~~~~~~

/*
Computes the inverse of n-by-n matrix 'self'
This is an in-place routine, it overwrites the content of 'self'.
'infos_lu' and 'infos_getri' are int Tensors containing error codes for each matrix in the batched input.
'infos_lu' is for holding lapackLU errors, and 'infos_getri' is for holding lapackGetri errors.
For more information see LAPACK's documentation for GETRI and GETRF routines.
*/
template <typename scalar_t>
static void apply_inverse(Tensor& self, Tensor& infos_lu, Tensor& infos_getri) {
#ifndef USE_LAPACK
  AT_ERROR("inverse: LAPACK library not found in compilation");
#else
  using value_t = typename c10::scalar_value_type<scalar_t>::type;
  auto self_data = self.data_ptr<scalar_t>();
  auto self_matrix_stride = matrixStride(self);
  auto batch_size = batchCount(self);
  auto n = self.size(-2);
  auto lda = std::max<int64_t>(1, n);

  auto ipiv = at::empty({lda}, self.options().dtype(kInt));
  auto ipiv_data = ipiv.data_ptr<int>();
  auto infos_lu_data = infos_lu.data_ptr<int>();
  auto infos_getri_data = infos_getri.data_ptr<int>();

  int info;
  // Run once, first to get the optimum work size
  // Since we deal with batches of matrices with the same dimensions, doing this outside
  // the loop saves (batch_size - 1) workspace queries which would provide the same result
  // and (batch_size - 1) calls to allocate and deallocate workspace using at::empty()
  int lwork = -1;
  scalar_t wkopt;
  lapackGetri<scalar_t>(n, self_data, lda, ipiv_data, &wkopt, lwork, &info);
  lwork = std::max<int>(1, real_impl<scalar_t, value_t>(wkopt));
  Tensor work = at::empty({lwork}, self.options());
  auto work_data = work.data_ptr<scalar_t>();

  for (const auto i : c10::irange(batch_size)) {
    scalar_t* self_working_ptr = &self_data[i * self_matrix_stride];
    int* info_lu_working_ptr = &infos_lu_data[i];
    lapackLu<scalar_t>(n, n, self_working_ptr, lda, ipiv_data, info_lu_working_ptr);

    // now compute the actual inverse
    int* info_getri_working_ptr = &infos_getri_data[i];
    lapackGetri<scalar_t>(n, self_working_ptr, lda, ipiv_data, work_data, lwork, info_getri_working_ptr);
  }
#endif
}

Tensor _inverse_helper_cpu(const Tensor& self) {
  auto infos_lu = at::empty({std::max<int64_t>(1, batchCount(self))}, self.options().dtype(kInt));
  auto infos_getri = at::empty({std::max<int64_t>(1, batchCount(self))}, self.options().dtype(kInt));
  auto self_working_copy = cloneBatchedColumnMajor(self);
  AT_DISPATCH_FLOATING_AND_COMPLEX_TYPES(self.scalar_type(), "inverse_cpu", [&]{
    apply_inverse<scalar_t>(self_working_copy, infos_lu, infos_getri);
  });
  if (self.dim() > 2) {
    batchCheckErrors(infos_lu, "inverse_cpu");
    batchCheckErrors(infos_getri, "inverse_cpu");
  } else {
    singleCheckErrors(infos_lu.item().toInt(), "inverse_cpu");
    singleCheckErrors(infos_getri.item().toInt(), "inverse_cpu");
  }
  return self_working_copy;
}

Tensor inverse(const Tensor &self) {
  if (self.numel() == 0) {
    return at::empty_like(self, LEGACY_CONTIGUOUS_MEMORY_FORMAT);
  }
  squareCheckInputs(self);
  return at::_inverse_helper(self);
}

Tensor& inverse_out(const Tensor &self, Tensor &result) {
  checkSameDevice("inverse", result, self);
  checkLinalgCompatibleDtype("inverse", result, self);
  Tensor result_tmp = at::inverse(self);
  at::native::resize_output(result, result_tmp.sizes());
  result.copy_(result_tmp);
  return result;
}

// This is a type dispatching helper function for 'apply_inverse'
Tensor& _linalg_inv_out_helper_cpu(Tensor &result, Tensor& infos_lu, Tensor& infos_getri) {
  // This function calculates the inverse matrix in-place
  // result should be in column major order and contain matrices to invert
  // the content of result is overwritten by 'apply_inverse'
  AT_DISPATCH_FLOATING_AND_COMPLEX_TYPES(result.scalar_type(), "linalg_inv_out_cpu", [&]{
    apply_inverse<scalar_t>(result, infos_lu, infos_getri);
  });
  return result;
}

// Computes the inverse matrix of 'input', it is is saved to 'result' in-place
// LAPACK/MAGMA/cuSOLVER error codes are saved in 'infos' tensors, they are not checked here
static Tensor& linalg_inv_out_info(Tensor& result, Tensor& infos_lu, Tensor& infos_getri, const Tensor& input) {
  squareCheckInputs(input);
  checkSameDevice("linalg_inv", result, input);
  checkLinalgCompatibleDtype("linalg_inv", result, input);

  TORCH_INTERNAL_ASSERT(infos_lu.scalar_type() == kInt);
  TORCH_INTERNAL_ASSERT(infos_getri.scalar_type() == kInt);

  bool result_input_same_type = (result.scalar_type() == input.scalar_type());
  bool result_equal_expected_shape = result.sizes().equals(input.sizes());
  bool is_batched_column_major = false;
  if (result.dim() >= 2) {
    is_batched_column_major = result.transpose(-2, -1).is_contiguous();
  }

  // if result is not empty and not in batched column major format
  bool copy_needed = (result.numel() != 0 && !is_batched_column_major);
  copy_needed |= !result_input_same_type;  // or result does not have the same dtype as input
  copy_needed |= (result.numel() != 0 && !result_equal_expected_shape); // or result does not have the expected shape
  // we have to allocate a temporary tensor
  if (copy_needed) {
    Tensor result_tmp = at::empty({0}, input.options());
    result_tmp = linalg_inv_out_info(result_tmp, infos_lu, infos_getri, input);
    at::native::resize_output(result, result_tmp.sizes());
    result.copy_(result_tmp);
    return result;
  }
  // else  use result's storage directly

  // if result has no elements we can modify it
  if (result.numel() == 0) {
    at::native::resize_as_(result, input.transpose(-2, -1), MemoryFormat::Contiguous);
    result.transpose_(-2, -1);
  }

  TORCH_INTERNAL_ASSERT(result.sizes().equals(input.sizes()));
  TORCH_INTERNAL_ASSERT(result.scalar_type() == input.scalar_type());
  TORCH_INTERNAL_ASSERT(result.device() == input.device());

  // result tensor must be in batched column major order (Fortran contiguous)
  TORCH_INTERNAL_ASSERT(result.transpose(-2, -1).is_contiguous());

  // _linalg_inv_out_helper_ (apply_inverse) performs calculations in-place and result must be a copy of input
  result.copy_(input);

  // TODO: Replace this helper with DECLARE/DEFINE_DISPATCH
  result = at::_linalg_inv_out_helper_(result, infos_lu, infos_getri);
  return result;
}

// Computes the inverse matrix of 'input', it is is saved to 'result' in-place
Tensor& linalg_inv_out(const Tensor &input, Tensor &result) {
  auto infos_lu = at::zeros({std::max<int64_t>(1, batchCount(input))}, input.options().dtype(kInt));
  auto infos_getri = at::zeros({std::max<int64_t>(1, batchCount(input))}, input.options().dtype(kInt));
  result = linalg_inv_out_info(result, infos_lu, infos_getri, input);

  // Now check LAPACK/MAGMA/cuSOLVER error codes
  if (result.dim() > 2) {
    batchCheckErrors(infos_lu, "linalg_inv_lu");
    batchCheckErrors(infos_getri, "linalg_inv_getri");
  } else {
    singleCheckErrors(infos_lu.item().toInt(), "linalg_inv_lu");
    singleCheckErrors(infos_getri.item().toInt(), "linalg_inv_getri");
  }

  return result;
}

// Computes the inverse matrix of 'input'
Tensor linalg_inv(const Tensor &input) {
  Tensor result = at::empty({0}, input.options());
  result = at::linalg_inv_out(result, input);
  return result;
}

// ~~~~~~~~~~~~~~~~~~~~~~~~~~~~~~ cholesky_solve ~~~~~~~~~~~~~~~~~~~~~~~~~~~~~~~~~

template<typename scalar_t>
static void apply_cholesky_solve(Tensor& b, Tensor& A, bool upper, std::vector<int64_t>& infos) {
#ifndef USE_LAPACK
  AT_ERROR("cholesky_solve: LAPACK library not found in compilation");
#else
  char uplo = upper ? 'U' : 'L';

  auto A_data = A.data_ptr<scalar_t>();
  auto b_data = b.data_ptr<scalar_t>();
  auto A_mat_stride = matrixStride(A);
  auto b_mat_stride = matrixStride(b);
  auto batch_size = batchCount(A);
  auto n = A.size(-2);
  auto nrhs = b.size(-1);

  int info;
  for (const auto i : c10::irange(batch_size)) {
    scalar_t* A_working_ptr = &A_data[i * A_mat_stride];
    scalar_t* b_working_ptr = &b_data[i * b_mat_stride];
    lapackCholeskySolve<scalar_t>(uplo, n, nrhs, A_working_ptr, n, b_working_ptr, n, &info);
    infos[i] = info;
    if (info != 0) {
      return;
    }
  }
#endif
}

Tensor _cholesky_solve_helper_cpu(const Tensor& self, const Tensor& A, bool upper) {
  auto self_working_copy = cloneBatchedColumnMajor(self);
  auto A_working_copy = cloneBatchedColumnMajor(A);
  std::vector<int64_t> infos(batchCount(self), 0);
  AT_DISPATCH_FLOATING_AND_COMPLEX_TYPES(self.scalar_type(), "cholesky_solve_cpu", [&]{
    apply_cholesky_solve<scalar_t>(self_working_copy, A_working_copy, upper, infos);
  });
  if (self.dim() > 2) {
    batchCheckErrors(infos, "cholesky_solve_cpu");
  } else {
    singleCheckErrors(infos[0], "cholesky_solve_cpu");
  }
  return self_working_copy;
}

// Supports arbitrary batch dimensions for self and A
Tensor cholesky_solve(const Tensor& self, const Tensor& A, bool upper) {
  TORCH_CHECK(self.dim() >= 2,
           "b should have at least 2 dimensions, but has ", self.dim(), " dimensions instead");
  TORCH_CHECK(A.dim() >= 2,
           "u should have at least 2 dimensions, but has ", A.dim(), " dimensions instead");
  Tensor self_broadcasted, A_broadcasted;
  std::tie(self_broadcasted, A_broadcasted) = _linalg_broadcast_batch_dims(self, A, "cholesky_solve");
  return at::_cholesky_solve_helper(self_broadcasted, A_broadcasted, upper);
}

Tensor& cholesky_solve_out(const Tensor& self, const Tensor& A, bool upper, Tensor& result) {
  checkSameDevice("cholesky_solve", result, self);
  checkLinalgCompatibleDtype("cholesky_solve", result, self);
  Tensor result_tmp = at::cholesky_solve(self, A, upper);
  at::native::resize_output(result, result_tmp.sizes());
  result.copy_(result_tmp);
  return result;
}

// ~~~~~~~~~~~~~~~~~~~~~~~~~~~~~~~~~ cholesky ~~~~~~~~~~~~~~~~~~~~~~~~~~~~~~~~~~~~

template<typename scalar_t>
static void apply_cholesky(Tensor& self, bool upper, std::vector<int64_t>& infos) {
#ifndef USE_LAPACK
  AT_ERROR("cholesky: LAPACK library not found in compilation");
#else
  char uplo = upper ? 'U' : 'L';

  auto self_data = self.data_ptr<scalar_t>();
  auto self_matrix_stride = matrixStride(self);
  auto batch_size = batchCount(self);
  auto n = self.size(-2);
  auto lda = std::max<int64_t>(1, n);

  int info;
  for (const auto i : c10::irange(batch_size)) {
    scalar_t* self_working_ptr = &self_data[i * self_matrix_stride];
    lapackCholesky<scalar_t>(uplo, n, self_working_ptr, lda, &info);
    infos[i] = info;
    if (info != 0) {
      return;
    }
  }
#endif
}

Tensor _cholesky_helper_cpu(const Tensor& self, bool upper) {
  std::vector<int64_t> infos(batchCount(self), 0);
  auto self_working_copy = cloneBatchedColumnMajor(self);
  AT_DISPATCH_FLOATING_AND_COMPLEX_TYPES(self.scalar_type(), "cholesky_cpu", [&]{
    apply_cholesky<scalar_t>(self_working_copy, upper, infos);
  });
  if (self.dim() > 2) {
    batchCheckErrors(infos, "cholesky_cpu");
  } else {
    singleCheckErrors(infos[0], "cholesky_cpu");
  }
  return self_working_copy;
}

Tensor cholesky(const Tensor &self, bool upper) {
  if (self.numel() == 0) {
    return at::empty_like(self, LEGACY_CONTIGUOUS_MEMORY_FORMAT);
  }
  squareCheckInputs(self);

  auto raw_cholesky_output = at::_cholesky_helper(self, upper);
  if (upper) {
    return raw_cholesky_output.triu_();
  } else {
    return raw_cholesky_output.tril_();
  }
}

Tensor& cholesky_out(const Tensor &self, bool upper, Tensor &result) {
  checkSameDevice("cholesky", result, self);
  checkLinalgCompatibleDtype("cholesky", result, self);
  Tensor result_tmp = at::cholesky(self, upper);
  at::native::resize_output(result, result_tmp.sizes());
  result.copy_(result_tmp);
  return result;
}

Tensor linalg_cholesky(const Tensor &self) {
  if (self.numel() == 0) {
    return at::empty_like(self, LEGACY_CONTIGUOUS_MEMORY_FORMAT);
  }
  squareCheckInputs(self);
  return at::_cholesky_helper(self, /*upper=*/false).tril_();
}

Tensor& linalg_cholesky_out(const Tensor &self, Tensor &result) {
  checkSameDevice("linalg_cholesky", result, self);
  checkLinalgCompatibleDtype("linalg_cholesky", result, self);
  Tensor result_tmp = at::linalg_cholesky(self);
  at::native::resize_output(result, result_tmp.sizes());
  result.copy_(result_tmp);
  return result;
}

// ~~~~~~~~~~~~~~~~~~~~~~~~~~~~~~~~~ cholesky_inverse ~~~~~~~~~~~~~~~~~~~~~~~~~~~~~~~~~~~~

DEFINE_DISPATCH(cholesky_inverse_stub);

Tensor& cholesky_inverse_out_info(Tensor& result, Tensor& infos, const Tensor& input, bool upper) {
  TORCH_INTERNAL_ASSERT(input.dim() >= 2);
  TORCH_INTERNAL_ASSERT(input.size(-1) == input.size(-2));

  TORCH_INTERNAL_ASSERT(result.scalar_type() == input.scalar_type());
  TORCH_INTERNAL_ASSERT(result.device() == input.device());

  TORCH_INTERNAL_ASSERT(infos.scalar_type() == at::kInt);
  TORCH_INTERNAL_ASSERT(infos.device() == at::kCPU);
  TORCH_INTERNAL_ASSERT(infos.numel() == std::max<int64_t>(1, batchCount(input)));

  // if result has no elements we can modify it
  if (result.numel() == 0) {
    at::native::resize_as_(result, input.transpose(-2, -1), MemoryFormat::Contiguous);
    result.transpose_(-2, -1);
  }

  // result tensor must be in batched column major order (Fortran contiguous)
  TORCH_INTERNAL_ASSERT(result.transpose(-2, -1).is_contiguous());
  TORCH_INTERNAL_ASSERT(result.sizes().equals(input.sizes()));

  // cholesky_inverse_stub (apply_cholesky_inverse) performs calculations in-place and result must be a copy of input
  result.copy_(input);

  // infos must be contiguous
  TORCH_INTERNAL_ASSERT(infos.is_contiguous());
  infos.fill_(0);

  result = cholesky_inverse_stub(result.device().type(), result, infos, upper);
  return result;
}

Tensor& cholesky_inverse_out(const Tensor &input, bool upper, Tensor &result) {
  squareCheckInputs(input);
  checkSameDevice("cholesky_inverse", result, input);
  checkLinalgCompatibleDtype("cholesky_inverse", result, input);

  // MAGMA requires 'infos' to reside in CPU memory, therefore we create 'infos' only on CPU for now.
  auto infos = at::zeros({std::max<int64_t>(1, batchCount(input))}, input.options().dtype(kInt).device(kCPU));

  bool result_input_same_type = (result.scalar_type() == input.scalar_type());
  bool result_equal_expected_shape = result.sizes().equals(input.sizes());
  bool is_batched_column_major = false;
  if (result.dim() >= 2) {
    is_batched_column_major = result.transpose(-2, -1).is_contiguous();
  }

  // if result is not empty and not in batched column major format
  bool copy_needed = (result.numel() != 0 && !is_batched_column_major);
  copy_needed |= !result_input_same_type;  // or result does not have the same dtype as input
  copy_needed |= (result.numel() != 0 && !result_equal_expected_shape); // or result does not have the expected shape
  // we have to allocate a temporary tensor
  if (copy_needed) {
    Tensor result_tmp = at::empty({0}, input.options());
    result_tmp = cholesky_inverse_out_info(result_tmp, infos, input, upper);
    at::native::resize_output(result, result_tmp.sizes());
    result.copy_(result_tmp);
  } else {
    // use result's memory directly
    result = cholesky_inverse_out_info(result, infos, input, upper);
  }

  // Now check LAPACK/MAGMA error codes
  if (result.dim() > 2) {
    batchCheckErrors(infos, "cholesky_inverse");
  } else {
    singleCheckErrors(infos.item().toInt(), "cholesky_inverse");
  }
  return result;
}

Tensor cholesky_inverse(const Tensor &input, bool upper) {
  Tensor result = at::empty({0}, input.options());
  result = at::cholesky_inverse_out(result, input, upper);
  return result;
}

// ~~~~~~~~~~~~~~~~~~~~~~~~~~~~~~~~~~~~ lu ~~~~~~~~~~~~~~~~~~~~~~~~~~~~~~~~~~~~~~~

template<typename scalar_t>
static void apply_lu(Tensor& self, Tensor& pivots, Tensor& infos) {
#ifndef USE_LAPACK
  AT_ERROR("lu: LAPACK library not found in compilation");
#else
  auto self_data = self.data_ptr<scalar_t>();
  auto pivots_data = pivots.data_ptr<int>();
  auto infos_data = infos.data_ptr<int>();
  auto self_matrix_stride = matrixStride(self);
  auto pivots_matrix_stride = pivots.size(-1);
  auto batch_size = batchCount(self);
  auto m = self.size(-2);
  auto n = self.size(-1);

  for (const auto i : c10::irange(batch_size)) {
    scalar_t* self_working_ptr = &self_data[i * self_matrix_stride];
    int* pivots_working_ptr = &pivots_data[i * pivots_matrix_stride];
    int* infos_working_ptr = &infos_data[i];
    lapackLu<scalar_t>(m, n, self_working_ptr, m, pivots_working_ptr, infos_working_ptr);
  }
#endif
}

std::tuple<Tensor, Tensor, Tensor> _lu_with_info_cpu(const Tensor& self, bool pivot, bool check_errors) {
  TORCH_CHECK(pivot, "lu without pivoting is not implemented on the CPU");
  TORCH_CHECK(self.dim() >= 2,
           "expected tensor with 2 or more dimensions, got size: ", self.sizes(),
           " instead");
  auto m = self.size(-2);
  auto n = self.size(-1);
  auto req_size = self.sizes().vec();
  req_size.pop_back();
  req_size.back() = std::min(m, n);
  auto pivots_tensor = at::empty(req_size, self.options().dtype(kInt));
  req_size.pop_back();
  auto infos_tensor = at::zeros(req_size, self.options().dtype(kInt));

  Tensor self_working_copy;
  if (self.numel() == 0) {
    self_working_copy = at::empty_like(self, LEGACY_CONTIGUOUS_MEMORY_FORMAT);
  } else {
    self_working_copy = cloneBatchedColumnMajor(self);
    AT_DISPATCH_FLOATING_AND_COMPLEX_TYPES(self.scalar_type(), "lu_cpu", [&]{
      apply_lu<scalar_t>(self_working_copy, pivots_tensor, infos_tensor);
    });
  }
  if (check_errors) {
    if (self.dim() > 2) {
      batchCheckErrors(infos_tensor, "lu", /*allow_singular=*/true);
    } else {
      singleCheckErrors(infos_tensor.item<int64_t>(), "lu", /*allow_singular=*/true);
    }
  }
  return std::make_tuple(self_working_copy, pivots_tensor, infos_tensor);
}

// ~~~~~~~~~~~~~~~~~~~~~~~~~~~~~~ triangular_solve ~~~~~~~~~~~~~~~~~~~~~~~~~~~~~~~

DEFINE_DISPATCH(triangular_solve_stub);

/*
Solves the matrix equation 'input' @ 'result' = 'other' for the 'result'.
The result of the computation is saved in-place in 'result' tensor,
'clone_input' will be a copy of 'input',
'infos' is used to store information for possible checks for error,
'upper' controls the portion of input matrix to consider in computations,
'transpose' if true then 'input.transpose(-2, -1)' @ 'result' = 'other' is solved,
'unitriangular' if true then the diagonal elements of 'input' are assumed to be 1
and the actual diagonal values are not used.
*/
static std::tuple<Tensor&, Tensor&> triangular_solve_out_info(
    Tensor& result,
    Tensor& clone_input,
    Tensor& infos,
    const Tensor& input,
    const Tensor& other,
    bool upper, bool transpose, bool unitriangular) {
  // These internal asserts make explicit the assumptions in the implementation
  // Error check with the actual error messages are done on the higher level of
  // the hierarchy of calls
  TORCH_INTERNAL_ASSERT(input.dim() >= 2);
  TORCH_INTERNAL_ASSERT(input.size(-2) == input.size(-1));

  TORCH_INTERNAL_ASSERT(input.device() == other.device());
  TORCH_INTERNAL_ASSERT(input.device() == result.device());
  TORCH_INTERNAL_ASSERT(input.device() == clone_input.device());
  TORCH_INTERNAL_ASSERT(input.device() == infos.device());

  TORCH_INTERNAL_ASSERT(input.scalar_type() == other.scalar_type());
  TORCH_INTERNAL_ASSERT(input.scalar_type() == result.scalar_type());
  TORCH_INTERNAL_ASSERT(input.scalar_type() == clone_input.scalar_type());

  TORCH_INTERNAL_ASSERT(infos.scalar_type() == at::kInt);
  TORCH_INTERNAL_ASSERT(infos.numel() == std::max<int64_t>(1, batchCount(input)));
  TORCH_INTERNAL_ASSERT(infos.is_contiguous());

  // if 'result' has no elements we can modify it
  if (result.numel() == 0) {
    result.resize_(other.transpose(-2, -1).sizes(), MemoryFormat::Contiguous);
    result.transpose_(-2, -1);  // make 'result' to have Fortran contiguous memory layout
  }

  // if 'clone_input' has no elements we can modify it
  if (clone_input.numel() == 0) {
    clone_input.resize_(input.transpose(-2, -1).sizes(), MemoryFormat::Contiguous);
    clone_input.transpose_(-2, -1);  // make 'clone_input' to have Fortran contiguous memory layout
  }

  // 'result' and 'clone_input' must be in batched column major order (Fortran contiguous)
  TORCH_INTERNAL_ASSERT(result.transpose(-2, -1).is_contiguous());
  TORCH_INTERNAL_ASSERT(clone_input.transpose(-2, -1).is_contiguous());

  // triangular_solve_stub performs calculations in-place
  // 'result' must be a copy of 'other'
  // 'clone_input' must be a copy of 'input'
  TORCH_INTERNAL_ASSERT(result.sizes().equals(other.sizes()));
  TORCH_INTERNAL_ASSERT(clone_input.sizes().equals(input.sizes()));
  result.copy_(other);
  clone_input.copy_(input);

  triangular_solve_stub(input.device().type(), clone_input, result, infos, upper, transpose, /*conjugate_transpose=*/false, unitriangular);

  return std::tuple<Tensor&, Tensor&>(result, clone_input);
}

// Supports arbitrary batch dimensions for self and A
std::tuple<Tensor, Tensor> triangular_solve(const Tensor& self, const Tensor& A,
                                            bool upper, bool transpose, bool unitriangular) {
  TORCH_CHECK(self.dim() >= 2,
           "torch.triangular_solve: Expected b to have at least 2 dimensions, but it has ", self.dim(), " dimensions instead");
  TORCH_CHECK(A.dim() >= 2,
           "torch.triangular_solve: Expected A to have at least 2 dimensions, but it has ", A.dim(), " dimensions instead");

  Tensor self_broadcasted, A_broadcasted;
  std::tie(self_broadcasted, A_broadcasted) = _linalg_broadcast_batch_dims(self, A, "triangular_solve");

  Tensor result = at::empty({0}, self.options());
  Tensor clone_A = at::empty({0}, self.options());
  Tensor infos = at::zeros({std::max<int64_t>(1, batchCount(self_broadcasted))}, self.options().dtype(kInt));

  triangular_solve_out_info(result, clone_A, infos, A_broadcasted, self_broadcasted, upper, transpose, unitriangular);

  if (self_broadcasted.dim() > 2) {
    batchCheckErrors(infos, "triangular_solve");
  } else {
    singleCheckErrors(infos.item().toInt(), "triangular_solve");
  }

  return std::tuple<Tensor, Tensor>(result, clone_A);
}

std::tuple<Tensor&, Tensor&> triangular_solve_out(const Tensor& self, const Tensor& A, bool upper, bool transpose, bool unitriangular, Tensor& result, Tensor& clone_A) {
  checkSameDevice("triangular_solve", result, self);
  checkLinalgCompatibleDtype("triangular_solve", result, self);
  checkSameDevice("triangular_solve", clone_A, self, "clone_A");
  checkLinalgCompatibleDtype("triangular_solve", clone_A, self, "clone_A");
  Tensor result_tmp, clone_A_tmp;
  std::tie(result_tmp, clone_A_tmp) = at::native::triangular_solve(self, A, upper, transpose, unitriangular);
  at::native::resize_output(result, result_tmp.sizes());
  at::native::resize_output(clone_A, clone_A_tmp.sizes());
  result.copy_(result_tmp);
  clone_A.copy_(clone_A_tmp);
  return std::tuple<Tensor&, Tensor&>(result, clone_A);
}

// ~~~~~~~~~~~~~~~~~~~~~~~~~~~~~~~~~~~~ qr ~~~~~~~~~~~~~~~~~~~~~~~~~~~~~~~~~~~~~~~

template <typename scalar_t>
static void apply_geqrf(Tensor& self, Tensor& tau, int64_t m, int64_t n) {
#ifndef USE_LAPACK
  AT_ERROR("qr: LAPACK library not found in compilation");
#else
  using value_t = typename c10::scalar_value_type<scalar_t>::type;
  auto self_data = self.data_ptr<scalar_t>();
  auto tau_data = tau.data_ptr<scalar_t>();
  auto self_matrix_stride = matrixStride(self);
  auto tau_stride = tau.size(-1);
  auto batch_size = batchCount(self);

  int info;
  // Run once, first to get the optimum work size.
  // Since we deal with batches of matrices with the same dimensions, doing this outside
  // the loop saves (batch_size - 1) workspace queries which would provide the same result
  // and (batch_size - 1) calls to allocate and deallocate workspace using at::empty()
  int lwork = -1;
  scalar_t wkopt;
  lapackGeqrf<scalar_t>(m, n, self_data, m, tau_data, &wkopt, lwork, &info);
  TORCH_INTERNAL_ASSERT_DEBUG_ONLY(info == 0);
  lwork = std::max<int>(1, real_impl<scalar_t, value_t>(wkopt));
  Tensor work = at::empty({lwork}, self.options());

  for (const auto i : c10::irange(batch_size)) {
    scalar_t* self_working_ptr = &self_data[i * self_matrix_stride];
    scalar_t* tau_working_ptr = &tau_data[i * tau_stride];

    // now compute the actual R and TAU
    lapackGeqrf<scalar_t>(m, n, self_working_ptr, m, tau_working_ptr, work.data_ptr<scalar_t>(), lwork, &info);

    // info from lapackGeqrf only reports if the i-th parameter is wrong
    // so we don't need to check it all the time
    TORCH_INTERNAL_ASSERT_DEBUG_ONLY(info == 0);
  }
#endif
}

std::tuple<Tensor, Tensor> _linalg_qr_helper_cpu(const Tensor& self, std::string mode) {
  bool compute_q, reduced;
  std::tie(compute_q, reduced) = _parse_qr_mode(mode);
  int64_t m = self.size(-2), n = self.size(-1);

  // Setup inputs for apply_geqrf
  auto self_sizes = self.sizes().vec();
  self_sizes.pop_back();
  self_sizes[self.dim() - 2] = std::min(m, n);
  auto tau_working_copy = at::empty(self_sizes, self.options());
  Tensor q_working_copy;
  Tensor R;

  // Setup input geometry for apply_orgqr
  std::vector<int64_t> q_sizes, q_strides;
  int64_t n_columns_q;
  std::tie(q_sizes, q_strides, n_columns_q) = _compute_geometry_for_Q(self, reduced);

  // If there are no elements, then we simply return a pair of tensors of required dimensions
  if (self.numel() == 0) {
    R = at::empty({n_columns_q, n}, self.options());
    if (compute_q) {
      int64_t n_rows_q = q_sizes[self.dim() - 2];
      q_working_copy = at::eye(n_rows_q, n_columns_q, self.options());
    } else {
      q_working_copy = at::empty({0}, self.options());
    }
    return std::make_tuple(q_working_copy, R);
  }

  // First perform GEQRF for R and TAU (the elementary reflectors)
  // We will need to generate R from the upper triangular matrix from the
  // matrix input to GEQRF.
  q_working_copy = at::empty_strided(q_sizes, q_strides, self.options());
  q_working_copy.narrow(-1, 0, n).copy_(self);

  AT_DISPATCH_FLOATING_AND_COMPLEX_TYPES(self.scalar_type(), "qr_cpu", [&]{
    apply_geqrf<scalar_t>(q_working_copy, tau_working_copy, m, n);
  });

  R = q_working_copy.slice(-2, 0, n_columns_q).slice(-1, 0, n).triu();
  if (!compute_q) {
    // this is for mode='r'
    Tensor empty_Q = at::empty({0}, self.options());
    return std::make_tuple(empty_Q, R);
  }

  // Next perform ORGQR for Q using the results (both raw R and TAU) from GEQRF
  orgqr_stub(q_working_copy.device().type(), q_working_copy, tau_working_copy, n_columns_q);

  return std::make_tuple(q_working_copy.narrow(-1, 0, n_columns_q), R);
}

std::tuple<Tensor,Tensor> linalg_qr(const Tensor& self, std::string mode) {
  TORCH_CHECK(self.dim() >= 2,
              "qr input should have at least 2 dimensions, but has ", self.dim(), " dimensions instead");
  return at::_linalg_qr_helper(self, mode);
}

std::tuple<Tensor&,Tensor&> linalg_qr_out(const Tensor& self, std::string mode, Tensor& Q, Tensor& R) {
  TORCH_CHECK(self.dim() >= 2,
              "torch.linalg.qr: input should have at least 2 dimensions, but has ", self.dim(), " dimensions instead");
  checkSameDevice("torch.linalg.qr", Q, self, "Q");
  checkSameDevice("torch.linalg.qr", R, self, "R");
  checkLinalgCompatibleDtype("torch.linalg.qr", Q, self, "Q");
  checkLinalgCompatibleDtype("torch.linalg.qr", R, self, "R");
  Tensor Q_tmp, R_tmp;
  std::tie(Q_tmp, R_tmp) = at::_linalg_qr_helper(self, mode);
  at::native::resize_output(Q, Q_tmp.sizes());
  Q.copy_(Q_tmp);
  at::native::resize_output(R, R_tmp.sizes());
  R.copy_(R_tmp);
  return std::tuple<Tensor&, Tensor&>(Q, R);
}

std::tuple<Tensor,Tensor> qr(const Tensor& self, bool some) {
  std::string mode = some ? "reduced" : "complete";
  return at::linalg_qr(self, mode);
}

std::tuple<Tensor&,Tensor&> qr_out(const Tensor& self, bool some, Tensor& Q, Tensor& R) {
  std::string mode = some ? "reduced" : "complete";
  return at::linalg_qr_out(Q, R, self, mode);
}

// ~~~~~~~~~~~~~~~~~~~~~~~~~~~~~~~~~~ orgqr ~~~~~~~~~~~~~~~~~~~~~~~~~~~~~~~~~~~~~~

DEFINE_DISPATCH(orgqr_stub);

/*
  The householder_product (orgqr) function allows reconstruction of an orthogonal (or unitary) matrix Q,
  from a sequence of elementary reflectors, such as is produced by the geqrf function.

  Args:
  * `input` - Tensor with the directions of the elementary reflectors below the diagonal.
  * `tau` - Tensor containing the magnitudes of the elementary reflectors.
  * `result` - result Tensor, which will contain the orthogonal (or unitary) matrix Q.

  For further details, please see the LAPACK/MAGMA documentation.
*/
Tensor& householder_product_out_helper(const Tensor& input, const Tensor& tau, Tensor& result) {
  TORCH_INTERNAL_ASSERT(input.dim() >= 2);
  TORCH_INTERNAL_ASSERT(input.size(-2) >= input.size(-1));
  TORCH_INTERNAL_ASSERT(input.size(-1) >= tau.size(-1));

  TORCH_INTERNAL_ASSERT(input.scalar_type() == tau.scalar_type());
  TORCH_INTERNAL_ASSERT(input.device() == tau.device());

  TORCH_INTERNAL_ASSERT(result.scalar_type() == input.scalar_type());
  TORCH_INTERNAL_ASSERT(result.device() == input.device());

  // if result has no elements we can modify it
  if (result.numel() == 0) {
    at::native::resize_as_(result, input.transpose(-2, -1), MemoryFormat::Contiguous);
    result.transpose_(-2, -1);
  }

  // result tensor must be in batched column major order (Fortran contiguous)
  TORCH_INTERNAL_ASSERT(result.transpose(-2, -1).is_contiguous());
  TORCH_INTERNAL_ASSERT(result.sizes().equals(input.sizes()));

  // tau tensor must be contiguous
  Tensor tau_ = tau;
  if (!tau.is_contiguous()) {
    tau_ = at::empty(tau.sizes(), tau.options(), MemoryFormat::Contiguous);
    tau_.copy_(tau);
  }

  // orgqr_stub (apply_orgqr) performs calculations in-place and result must be a copy of input
  result.copy_(input);

  auto n = input.size(-1);
  result = orgqr_stub(result.device().type(), result, tau_, n);
  return result;
}

Tensor& linalg_householder_product_out(const Tensor& input, const Tensor& tau, Tensor& result) {
  TORCH_CHECK(input.dim() >= 2, "torch.linalg.householder_product: input must have at least 2 dimensions.");
  TORCH_CHECK(
      input.size(-2) >= input.size(-1),
      "torch.linalg.householder_product: input.shape[-2] must be greater than or equal to input.shape[-1]");
  TORCH_CHECK(
      input.size(-1) >= tau.size(-1),
      "torch.linalg.householder_product: input.shape[-1] must be greater than or equal to tau.shape[-1]");

  TORCH_CHECK(
      input.dim() - tau.dim() == 1,
      "torch.linalg.householder_product: Expected tau to have one dimension less than input, but got tau.ndim equal to ",
      tau.dim(),
      " and input.ndim is equal to ",
      input.dim());
  if (input.dim() > 2) {
    auto expected_batch_tau_shape = IntArrayRef(input.sizes().data(), input.dim() - 2); // input.shape[:-2]
    auto actual_batch_tau_shape = IntArrayRef(tau.sizes().data(), tau.dim() - 1); // tau.shape[:-1]
    TORCH_CHECK(
        actual_batch_tau_shape.equals(expected_batch_tau_shape),
        "torch.linalg.householder_product: Expected batch dimensions of tau to be equal to input.shape[:-2], but got ",
        actual_batch_tau_shape);
  }

  TORCH_CHECK(
      tau.scalar_type() == input.scalar_type(),
      "torch.linalg.householder_product: tau dtype ",
      tau.scalar_type(),
      " does not match input dtype ",
      input.scalar_type());
  TORCH_CHECK(
      input.device() == tau.device(),
      "torch.linalg.householder_product: Expected input and tau to be on the same device, but found input on ",
      input.device(),
      " and tau on ",
      tau.device(),
      " instead.");

  checkSameDevice("torch.linalg.householder_product", result, input);
  checkLinalgCompatibleDtype("torch.linalg.householder_product", result, input);

  // TODO: uncomment the following when passing incorrectly sized 'result' is not allowed
  // if (result.numel() != 0) {
  //   // Resize messes up the strides, so let's not use at::native::resize_output
  //   TORCH_CHECK(result.sizes().equals(input.sizes()),
  //   "result shape ", result.sizes(), " does not match input shape ", input.sizes());
  // }

  bool result_input_same_type = (result.scalar_type() == input.scalar_type());
  bool result_equal_expected_shape = result.sizes().equals(input.sizes());
  bool is_batched_column_major = false;
  if (result.dim() >= 2) {
    is_batched_column_major = result.transpose(-2, -1).is_contiguous();
  }

  // if result is not empty and not in batched column major format
  bool copy_needed = (result.numel() != 0 && !is_batched_column_major);
  copy_needed |= !result_input_same_type;  // or result does not have the same dtype as input
  copy_needed |= (result.numel() != 0 && !result_equal_expected_shape); // or result does not have the expected shape
  // we have to allocate a temporary tensor
  if (copy_needed) {
    Tensor result_tmp = at::empty({0}, input.options());
    result_tmp = householder_product_out_helper(input, tau, result_tmp);
    at::native::resize_output(result, result_tmp.sizes());
    result.copy_(result_tmp);
  } else {
    // use result's storage directly
    result = householder_product_out_helper(input, tau, result);
  }

  return result;
}

Tensor linalg_householder_product(const Tensor& input, const Tensor& tau) {
  Tensor result = at::empty({0}, input.options());
  result = at::linalg_householder_product_outf(input, tau, result);
  return result;
}

// torch.orgqr is an alias of torch.linalg.householder_product
// torch.linalg.householder_product is the preferred new function
Tensor& orgqr_out(const Tensor& input, const Tensor& tau, Tensor& result) {
  return at::linalg_householder_product_outf(input, tau, result);
}

Tensor orgqr(const Tensor& input, const Tensor& tau) {
  return at::linalg_householder_product(input, tau);
}

// ~~~~~~~~~~~~~~~~~~~~~~~~~~~~~~~~~~ linalg_eigh ~~~~~~~~~~~~~~~~~~~~~~~~~~~~~~~~

DEFINE_DISPATCH(linalg_eigh_stub);

/*
  Computes eigenvalues and eigenvectors of the tensor 'input'.

  Args:
  * 'input' - input Tensor for eigendecomposition
  * 'values' - Tensor to store computed eigenvalues
  * 'vectors' - Tensor to store computed eigenvectors
  * 'infos' - Tensor to store LAPACK/MAGMA/cuSOLVER error codes
  * 'compute_eigenvectors' - controls whether eigenvectors should be computed
  * 'uplo_str' - controls the portion of input matrix to consider in computations, allowed values are "u", "U", "l", "L"
    "u", "U" - upper triangular portion of the input matrix is used in computations; "l", "L" - lower.
*/
std::tuple<Tensor&, Tensor&> linalg_eigh_out_info(
    const Tensor& input,
    Tensor& values,
    Tensor& vectors,
    Tensor& infos,
    bool compute_eigenvectors,
    const std::string& uplo_str) {
  // These internal asserts make explicit the assumptions in the implementation
  // Error check with the actual error messages are done on the higher level of
  // the hierarchy of calls
  TORCH_INTERNAL_ASSERT_DEBUG_ONLY(input.dim() >= 2);
  TORCH_INTERNAL_ASSERT_DEBUG_ONLY(input.size(-2) == input.size(-1));

  TORCH_INTERNAL_ASSERT_DEBUG_ONLY(input.device() == vectors.device());
  TORCH_INTERNAL_ASSERT_DEBUG_ONLY(input.device() == values.device());

  // eigenvalues are always real-valued
  ScalarType real_dtype = toValueType(input.scalar_type());
  TORCH_INTERNAL_ASSERT_DEBUG_ONLY(values.scalar_type() == real_dtype);
  TORCH_INTERNAL_ASSERT_DEBUG_ONLY(input.scalar_type() == vectors.scalar_type());

  TORCH_INTERNAL_ASSERT_DEBUG_ONLY(infos.scalar_type() == at::kInt);
  TORCH_INTERNAL_ASSERT_DEBUG_ONLY(infos.device() == input.device());

  // infos can have the shape equal to input.shape[:-2] or (batchCount(input), ), both would work with the current implementation.
  // infos.shape == input.shape[:-2] might be useful in the future for easier checking the error code for the specific matrix
  // in batched input when we would have a user-exposed way to get infos tensor.
  // 1-dimensional tensor of shape (batchCount(input), ) is currently used for the internal implementation everywhere.
  TORCH_INTERNAL_ASSERT_DEBUG_ONLY(infos.numel() == std::max<int64_t>(1, batchCount(input)));
  TORCH_INTERNAL_ASSERT_DEBUG_ONLY(infos.is_contiguous());

  // if 'vectors' has no elements we can modify it
  if (vectors.numel() == 0) {
    vectors.resize_(input.sizes(), MemoryFormat::Contiguous);
    vectors.transpose_(-2, -1);  // make 'vectors' to have Fortran contiguous memory layout
  }

  // if 'values' has no elements we can modify it
  auto values_shape = IntArrayRef(input.sizes().data(), input.dim()-1);  // input.shape[:-1]
  if (values.numel() == 0) {
    values.resize_(values_shape, MemoryFormat::Contiguous);
  }

  // 'vectors' must be in batched column major order (Fortran contiguous)
  TORCH_INTERNAL_ASSERT_DEBUG_ONLY(vectors.transpose(-2, -1).is_contiguous());
  TORCH_INTERNAL_ASSERT_DEBUG_ONLY(vectors.sizes().equals(input.sizes()));

  // 'values' must be contiguous
  TORCH_INTERNAL_ASSERT_DEBUG_ONLY(values.is_contiguous());
  TORCH_INTERNAL_ASSERT_DEBUG_ONLY(values.sizes().equals(values_shape));

  // linalg_eigh_stub performs calculations in-place and 'vectors' must be a copy of 'input'
  vectors.copy_(input);

  char uplo = std::toupper(uplo_str[0]);
  bool upper = (uplo == 'U');

  linalg_eigh_stub(input.device().type(), values, vectors, infos, upper, compute_eigenvectors);

  return std::tuple<Tensor&, Tensor&>(values, vectors);
}

std::tuple<Tensor, Tensor> linalg_eigh(const Tensor& input, std::string uplo) {
  squareCheckInputs(input);
  checkUplo(uplo);
  ScalarType real_dtype = toValueType(input.scalar_type());
  Tensor values = at::empty({0}, input.options().dtype(real_dtype));
  Tensor vectors = at::empty({0}, input.options());
  Tensor infos = at::zeros({std::max<int64_t>(1, batchCount(input))}, input.options().dtype(kInt));

  std::tie(values, vectors) = linalg_eigh_out_info(input, values, vectors, infos, true, uplo);

  if (input.dim() > 2) {
    batchCheckErrors(infos, "torch.linalg.eigh");
  } else {
    singleCheckErrors(infos.item().toInt(), "torch.linalg.eigh");
  }

  return std::tuple<Tensor, Tensor>(values, vectors);
}

// TODO: it's possible to make the _out variant to be a primal function and implement linalg_eigh on top of _out
// TODO: implement _out variant avoiding copy and using already allocated storage directly
std::tuple<Tensor&, Tensor&> linalg_eigh_out(const Tensor& input, std::string uplo, Tensor& eigvals, Tensor& eigvecs) {
  checkSameDevice("torch.linalg.eigh", eigvecs, input, "eigenvectors");
  checkSameDevice("torch.linalg.eigh", eigvals, input, "eigenvalues");
  checkLinalgCompatibleDtype("torch.linalg.eigh", eigvecs, input, "eigenvectors");

  // eigenvalues are always real-valued here
  ScalarType real_dtype = toValueType(input.scalar_type());
  checkLinalgCompatibleDtype("torch.linalg.eigh", eigvals.scalar_type(), real_dtype, "eigenvalues");

  Tensor eigvals_tmp, eigvecs_tmp;
  std::tie(eigvals_tmp, eigvecs_tmp) = at::linalg_eigh(input, uplo);

  at::native::resize_output(eigvals, eigvals_tmp.sizes());
  eigvals.copy_(eigvals_tmp);
  at::native::resize_output(eigvecs, eigvecs_tmp.sizes());
  eigvecs.copy_(eigvecs_tmp);

  return std::tuple<Tensor&, Tensor&>(eigvals, eigvecs);
}

Tensor linalg_eigvalsh(const Tensor& input, std::string uplo) {
  squareCheckInputs(input);
  checkUplo(uplo);
  ScalarType real_dtype = toValueType(input.scalar_type());
  Tensor values = at::empty({0}, input.options().dtype(real_dtype));
  Tensor vectors = at::empty({0}, input.options());
  Tensor infos = at::zeros({std::max<int64_t>(1, batchCount(input))}, input.options().dtype(kInt));

  std::tie(values, vectors) = linalg_eigh_out_info(input, values, vectors, infos, false, uplo);

  if (input.dim() > 2) {
    batchCheckErrors(infos, "torch.linalg.eigvalsh");
  } else {
    singleCheckErrors(infos.item().toInt(), "torch.linalg.eigvalsh");
  }

  return values;
}

// TODO: it's possible to make the _out variant to be a primal function and implement linalg_eigvalsh on top of _out
// TODO: implement _out variant avoiding copy and using already allocated storage directly
Tensor& linalg_eigvalsh_out(const Tensor& input, std::string uplo, Tensor& result) {
  checkSameDevice("torch.linalg.eigvalsh", result, input);
  ScalarType real_dtype = toValueType(input.scalar_type());
  checkLinalgCompatibleDtype("torch.linalg.eigvalsh", result.scalar_type(), real_dtype);

  Tensor result_tmp = at::linalg_eigvalsh(input, uplo);

  at::native::resize_output(result, result_tmp.sizes());
  result.copy_(result_tmp);

  return result;
}

// ~~~~~~~~~~~~~~~~~~~~~~~~~~~~~~~~~~ symeig ~~~~~~~~~~~~~~~~~~~~~~~~~~~~~~~~~~~~~

template <typename scalar_t>
static void apply_symeig(Tensor& self, Tensor& eigvals, bool eigenvectors, bool upper, std::vector<int64_t>& infos) {
#ifndef USE_LAPACK
  AT_ERROR("symeig: LAPACK library not found in compilation");
#else
  using value_t = typename c10::scalar_value_type<scalar_t>::type;
  auto self_data = self.data_ptr<scalar_t>();
  auto eigvals_data = eigvals.data_ptr<value_t>();
  auto self_matrix_stride = matrixStride(self);
  auto eigvals_stride = eigvals.size(-1);
  auto batch_size = batchCount(self);
  auto n = self.size(-1);

  char uplo = upper ? 'U' : 'L';
  char jobz = eigenvectors ? 'V' : 'N';

  int info;
  // Run once, first to get the optimum work size.
  // Since we deal with batches of matrices with the same dimensions, doing this outside
  // the loop saves (batch_size - 1) workspace queries which would provide the same result
  // and (batch_size - 1) calls to allocate and deallocate workspace using at::empty()
  int lwork = -1;
  scalar_t wkopt;

  Tensor rwork;
  value_t* rwork_data = nullptr;
  if (isComplexType(at::typeMetaToScalarType(self.dtype()))) {
    int64_t lrwork = std::max(int64_t(1), 3 * n - 2);
    ScalarType dtype = toValueType(typeMetaToScalarType(self.dtype()));
    rwork = at::empty({lrwork}, self.options().dtype(dtype));
    rwork_data = rwork.data_ptr<value_t>();
  }

  lapackSymeig<scalar_t, value_t>(jobz, uplo, n, self_data, n, eigvals_data, &wkopt, lwork, rwork_data, &info);
  lwork = std::max<int>(1, real_impl<scalar_t, value_t>(wkopt));
  Tensor work = at::empty({lwork}, self.options());

  for (const auto i : c10::irange(batch_size)) {
    scalar_t* self_working_ptr = &self_data[i * self_matrix_stride];
    value_t* eigvals_working_ptr = &eigvals_data[i * eigvals_stride];

    // now compute the eigenvalues and the eigenvectors (optionally)
    lapackSymeig<scalar_t, value_t>(jobz, uplo, n, self_working_ptr, n, eigvals_working_ptr, work.data_ptr<scalar_t>(), lwork, rwork_data, &info);
    infos[i] = info;
    if (info != 0) {
      return;
    }
  }
#endif
}

std::tuple<Tensor, Tensor> _symeig_helper_cpu(const Tensor& self, bool eigenvectors, bool upper) {
  std::vector<int64_t> infos(batchCount(self), 0);

  auto self_sizes = self.sizes().vec();
  self_sizes.pop_back();
  ScalarType dtype = toValueType(typeMetaToScalarType(self.dtype()));
  auto eigvals = at::empty(self_sizes, self.options().dtype(dtype));

  if (self.numel() == 0) {
    return std::tuple<Tensor, Tensor>(eigvals, at::empty_like(self, LEGACY_CONTIGUOUS_MEMORY_FORMAT));
  }

  auto self_working_copy = cloneBatchedColumnMajor(self);
  AT_DISPATCH_FLOATING_AND_COMPLEX_TYPES(self.scalar_type(), "symeig_cpu", [&]{
    apply_symeig<scalar_t>(self_working_copy, eigvals, eigenvectors, upper, infos);
  });

  if (self.dim() > 2) {
    batchCheckErrors(infos, "symeig_cpu");
  } else {
    singleCheckErrors(infos[0], "symeig_cpu");
  }
  if (eigenvectors) {
    return std::tuple<Tensor, Tensor>(eigvals, self_working_copy);
  } else {
    return std::tuple<Tensor, Tensor>(eigvals, at::empty({0}, self.options()));
  }
}

std::tuple<Tensor, Tensor> symeig(const Tensor& self, bool eigenvectors, bool upper) {
  squareCheckInputs(self);
  return at::_symeig_helper(self, eigenvectors, upper);
}

std::tuple<Tensor&, Tensor&> symeig_out(const Tensor& self, bool eigenvectors, bool upper, Tensor& vals, Tensor& vecs) {
  checkSameDevice("symeig", vals, self, "eigenvalues");
  checkSameDevice("symeig", vecs, self, "eigenvectors");
  checkLinalgCompatibleDtype("symeig", vecs, self, "eigenvectors");
  // eigenvalues are always real-valued here
  ScalarType real_dtype = toValueType(self.scalar_type());
  checkLinalgCompatibleDtype("symeig", vals.scalar_type(), real_dtype, "eigenvalues");

  Tensor vals_tmp, vecs_tmp;
  std::tie(vals_tmp, vecs_tmp) = at::symeig(self, eigenvectors, upper);

  at::native::resize_output(vals, vals_tmp.sizes());
  at::native::resize_output(vecs, vecs_tmp.sizes());
  vals.copy_(vals_tmp);
  vecs.copy_(vecs_tmp);
  return std::tuple<Tensor&, Tensor&>(vals, vecs);
}

// ~~~~~~~~~~~~~~~~~~~~~~~~~~~~~~~~~~~~ linalg_eig ~~~~~~~~~~~~~~~~~~~~~~~~~~~~~~~

// This function returns complex-valued eigenvectors that is obtained from LAPACK GEEV's real-valued output
// This function is also used for the MAGMA path because intermediate MAGMA's results live on CPU
template <typename scalar_t>
static void linalg_eig_make_complex_eigenvectors_impl(Tensor& result, const Tensor& complex_values, const Tensor& real_vectors) {
  // From GEEV documentation:
  // Complex conjugate pairs of eigenvalues appear consecutively with the eigenvalue having the positive imaginary part first
  // If the j-th eigenvalue is real, then v(j) = VR(:,j), the j-th column of VR.
  // If the j-th and (j+1)-st eigenvalues form a complex conjugate pair, then v(j) = VR(:,j) + i*VR(:,j+1) and v(j+1) = VR(:,j) - i*VR(:,j+1).

  auto batch_size = batchCount(real_vectors);
  auto n = real_vectors.size(-1);
  auto matrix_stride = matrixStride(real_vectors);

  auto result_data = result.data_ptr<c10::complex<scalar_t>>();
  auto real_vectors_data = real_vectors.data_ptr<scalar_t>();
  auto values_data = complex_values.data_ptr<c10::complex<scalar_t>>();

  for (auto b = decltype(batch_size){0}; b < batch_size; b++) {
    scalar_t* vecs = &real_vectors_data[b * matrix_stride];
    c10::complex<scalar_t>* res = &result_data[b * matrix_stride];
    c10::complex<scalar_t>* vals = &values_data[b * n];
    for (auto j = decltype(n){0}; j < n; j++) {
      if (vals[j].imag() == 0.0) {  // eigenvalue is real, then v(j) = VR(:,j)
        for (auto i = decltype(n){0}; i < n; i++) {
          res[j * n + i] = c10::complex<scalar_t>(vecs[j * n + i], 0);
        }
      } else {
        for (auto i = decltype(n){0}; i < n; i++) {
          res[j * n + i] = c10::complex<scalar_t>(vecs[j * n + i],  vecs[(j+1) * n + i]);      // v(j)   = VR(:,j) + i*VR(:,j+1)
          res[(j+1) * n + i] = c10::complex<scalar_t>(vecs[j * n + i], -vecs[(j+1) * n + i]);  // v(j+1) = VR(:,j) - i*VR(:,j+1)
        }
        j++;
      }
    }
  }
}

static Tensor& linalg_eig_make_complex_eigenvectors(Tensor& complex_vectors, const Tensor& complex_values, const Tensor& real_vectors) {
  // These asserts make explicit the requirements on tensors for 'linalg_eig_make_complex_eigenvectors_impl'
  TORCH_INTERNAL_ASSERT_DEBUG_ONLY(complex_vectors.device() == at::kCPU);
  TORCH_INTERNAL_ASSERT_DEBUG_ONLY(complex_values.device() == at::kCPU);
  TORCH_INTERNAL_ASSERT_DEBUG_ONLY(real_vectors.device() == at::kCPU);

  TORCH_INTERNAL_ASSERT_DEBUG_ONLY(complex_vectors.is_complex());
  TORCH_INTERNAL_ASSERT_DEBUG_ONLY(complex_values.is_complex());
  TORCH_INTERNAL_ASSERT_DEBUG_ONLY(real_vectors.is_floating_point());

  TORCH_INTERNAL_ASSERT_DEBUG_ONLY(complex_vectors.transpose(-2, -1).is_contiguous());
  TORCH_INTERNAL_ASSERT_DEBUG_ONLY(complex_values.is_contiguous());
  TORCH_INTERNAL_ASSERT_DEBUG_ONLY(real_vectors.transpose(-2, -1).is_contiguous());

  AT_DISPATCH_FLOATING_TYPES(real_vectors.scalar_type(), "linalg_eig_make_complex_vector", [&]{
    linalg_eig_make_complex_eigenvectors_impl<scalar_t>(complex_vectors, complex_values, real_vectors);
  });
  return complex_vectors;
}

DEFINE_DISPATCH(linalg_eig_stub);

std::tuple<Tensor&, Tensor&> linalg_eig_out_info(const Tensor& input, Tensor& values, Tensor& vectors, Tensor& infos, bool compute_eigenvectors) {
  // MAGMA doesn't have GPU interface for GEEV routine, it requires inputs to be on CPU
  // therefore we create all intermediate tensors on CPU
  auto options = input.options().device(at::kCPU);

  // These internal asserts make explicit the assumptions in the implementation
  // Error check with the actual error messages are done on the higher level of the hierarchy of calls
  TORCH_INTERNAL_ASSERT_DEBUG_ONLY(input.dim() >= 2);
  TORCH_INTERNAL_ASSERT_DEBUG_ONLY(input.size(-2) == input.size(-1));

  // for real-valued 'input', eigenvalues can be real-valued or complex-valued
  TORCH_INTERNAL_ASSERT_DEBUG_ONLY((toComplexType(input.scalar_type()) == values.scalar_type()) || (input.scalar_type() == values.scalar_type()));
  TORCH_INTERNAL_ASSERT_DEBUG_ONLY(values.device() == at::kCPU);

  // for real-valued 'input', eigenvectors can be real-valued or complex-valued
  if (compute_eigenvectors) {
    TORCH_INTERNAL_ASSERT_DEBUG_ONLY((toComplexType(input.scalar_type()) == vectors.scalar_type()) || (input.scalar_type() == vectors.scalar_type()));
    TORCH_INTERNAL_ASSERT_DEBUG_ONLY(vectors.device() == at::kCPU);
  }

  TORCH_INTERNAL_ASSERT_DEBUG_ONLY(infos.scalar_type() == at::kInt);
  TORCH_INTERNAL_ASSERT_DEBUG_ONLY(infos.device() == at::kCPU);
  TORCH_INTERNAL_ASSERT_DEBUG_ONLY(infos.numel() == std::max<int64_t>(1, batchCount(input)));
  TORCH_INTERNAL_ASSERT_DEBUG_ONLY(infos.is_contiguous());

  // if 'vectors' has no elements we can modify it
  if (vectors.numel() == 0 && compute_eigenvectors) {
    vectors.resize_(input.sizes(), MemoryFormat::Contiguous);
    vectors.transpose_(-2, -1);  // make 'vectors' to have Fortran contiguous memory layout
  }

  // if 'values' has no elements we can modify it
  auto values_shape = IntArrayRef(input.sizes().data(), input.dim()-1);  // input.shape[:-1]
  if (values.numel() == 0) {
    values.resize_(values_shape, MemoryFormat::Contiguous);
  }

  // 'vectors' must be in batched column major order (Fortran contiguous)
  if (compute_eigenvectors) {
    TORCH_INTERNAL_ASSERT_DEBUG_ONLY(vectors.transpose(-2, -1).is_contiguous());
    TORCH_INTERNAL_ASSERT_DEBUG_ONLY(vectors.sizes().equals(input.sizes()));
  }

  // 'values' must be contiguous
  TORCH_INTERNAL_ASSERT_DEBUG_ONLY(values.is_contiguous());
  TORCH_INTERNAL_ASSERT_DEBUG_ONLY(values.sizes().equals(values_shape));

  // if 'input' is complex then use 'values' directly else create a temporary to hold the real and imaginary parts
  // and then use at::complex_out
  Tensor real_imag_values = values;

  // if 'input' is complex then use 'vectors' directly else maybe create a temporary to hold real vectors
  // and then use linalg_eig_make_complex_eigenvectors
  Tensor maybe_complex_vectors = vectors;
  if (!input.is_complex()) {
    // first n elements to hold the real portion of the output and the last n elements to hold the imaginary portion
    auto real_imag_shape = IntArrayRef(input.sizes().data(), input.dim()-2).vec();  // input.shape[:-2]
    real_imag_shape.push_back(input.size(-1) * 2);
    real_imag_values = at::empty(real_imag_shape, options, MemoryFormat::Contiguous);

    // linalg_eig_stub expects real-valued tensor to store eigenvectors
    // output of linalg_eig_stub need to be post-processed later to produce complex-valued eigenvectors
    // we do this post-processing only if 'vectors' is complex-valued
    // otherwise storage of 'vectors' is used directly
    if (vectors.is_complex() && compute_eigenvectors) {
      maybe_complex_vectors = at::empty(input.sizes(), options, MemoryFormat::Contiguous);
      maybe_complex_vectors.transpose_(-2, -1);  // make 'maybe_complex_vectors' to have Fortran contiguous memory layout
    }
  }

  // MAGMA uses a hybrid CPU-GPU algorithm that performs well only for large matrices
  // See: https://github.com/pytorch/pytorch/pull/52491#issuecomment-795685687
  // Here we call CPU path for matrices smaller than 2048x2048
  // that should be in general significantly faster than calling MAGMA
  if (input.size(-1) <= 2048) {
    linalg_eig_stub(at::kCPU, real_imag_values, maybe_complex_vectors, infos, input.to(kCPU), compute_eigenvectors);
  } else {
    linalg_eig_stub(input.device().type(), real_imag_values, maybe_complex_vectors, infos, input, compute_eigenvectors);
  }

  // if input is not complex we need to do some post-processing
  if (!input.is_complex()) {
    // extract real and imaginary parts of the output
    auto real_values = real_imag_values.slice(/*dim=*/-1, /*start=*/0, /*end*/input.size(-1));
    auto imag_values = real_imag_values.slice(/*dim=*/-1, /*start=*/input.size(-1));

    // if the imaginary part is zero we don't need to do anything
    bool is_zero_imag = at::all(imag_values == 0.0).item().toBool();
    if (is_zero_imag) {
      values.copy_(real_values);
      if (compute_eigenvectors) {
        vectors.copy_(maybe_complex_vectors);  // does nothing for !vectors.is_complex() because vectors.is_same(maybe_complex_vectors) == true
      }
      return std::tuple<Tensor&, Tensor&>(values, vectors);
    }

    if (values.is_complex()) {
      values = at::complex_out(values, real_values, imag_values);
    } else {
      TORCH_CHECK(false, "torch.linalg.eig: imaginary part of eigenvalues is non-zero, can't safely cast eigenvalues to non-complex dtype.")
    }
    if (compute_eigenvectors) {
      if (vectors.is_complex()) {
          vectors = linalg_eig_make_complex_eigenvectors(vectors, values, maybe_complex_vectors);
      } else {
        TORCH_CHECK(false, "torch.linalg.eig: imaginary part of eigenvectors is non-zero, can't safely cast eigenvectors to non-complex dtype.")
      }
    }
  }

  return std::tuple<Tensor&, Tensor&>(values, vectors);
}

std::tuple<Tensor&, Tensor&> linalg_eig_out(const Tensor& input, Tensor& values, Tensor& vectors) {
  squareCheckInputs(input);

  // unlike NumPy for real-valued inputs the output is always complex-valued
  checkLinalgCompatibleDtype("torch.linalg.eig", values.scalar_type(), toComplexType(input.scalar_type()), "eigenvalues");
  checkLinalgCompatibleDtype("torch.linalg.eig", vectors.scalar_type(), toComplexType(input.scalar_type()), "eigenvectors");
  checkSameDevice("torch.linalg.eig", values, input, "eigenvalues");
  checkSameDevice("torch.linalg.eig", vectors, input, "eigenvectors");

  // MAGMA doesn't have GPU interface for GEEV routine, it requires inputs to be on CPU
  auto options = input.options().device(at::kCPU);
  auto infos = at::zeros({std::max<int64_t>(1, batchCount(input))}, options.dtype(kInt));

  // if result is not empty and not in batched column major format we have to allocate a temporary tensor
  bool is_batched_column_major = false;
  if (vectors.dim() >= 2) {
    is_batched_column_major = vectors.transpose(-2, -1).is_contiguous();
  }

  bool values_expected_type = (values.scalar_type() == toComplexType(input.scalar_type()));
  bool vectors_expected_type = (vectors.scalar_type() == toComplexType(input.scalar_type()));

  auto expected_values_shape = IntArrayRef(input.sizes().data(), input.dim()-1);  // input.shape[:-1]
  bool values_equal_expected_shape = values.sizes().equals(expected_values_shape);
  bool vectors_equal_expected_shape = vectors.sizes().equals(input.sizes());

  // if result is not empty and not in batched column major format
  bool values_tmp_needed = (values.numel() != 0 && !values.is_contiguous());
  bool vectors_tmp_needed = (vectors.numel() != 0 && !is_batched_column_major);
  // or result does not have the expected shape
  values_tmp_needed |= (values.numel() != 0 && !values_equal_expected_shape);
  vectors_tmp_needed |= (vectors.numel() != 0 && !vectors_equal_expected_shape);
  // or result does not have the expected dtype
  values_tmp_needed |= !values_expected_type;
  vectors_tmp_needed |= !vectors_expected_type;
  // we will allocate a temporary tensor and do the copy

  // because MAGMA's GEEV takes CPU inputs and returns CPU outputs
  // "out" tensors that are on GPU device can't be used directly
  values_tmp_needed |= values.is_cuda();
  vectors_tmp_needed |= vectors.is_cuda();

  // determine the appropriate scalar_type for the temporary tensors
  ScalarType values_type = input.scalar_type();
  ScalarType vectors_type = input.scalar_type();
  if (!input.is_complex()) {
    // for real-valued input we can have either real- or complex-valued output
    ScalarType input_complex_dtype = toComplexType(input.scalar_type());
    values_type = values.is_complex() ? input_complex_dtype : values_type;
    vectors_type = vectors.is_complex() ? input_complex_dtype : vectors_type;
  }

  if (values_tmp_needed && vectors_tmp_needed) {
    Tensor values_tmp = at::empty({0}, options.dtype(values_type));
    Tensor vectors_tmp = at::empty({0}, options.dtype(vectors_type));
    std::tie(values_tmp, vectors_tmp) = linalg_eig_out_info(input, values_tmp, vectors_tmp, infos, true);
    at::native::resize_output(values, values_tmp.sizes());
    values.copy_(values_tmp);
    at::native::resize_output(vectors, vectors_tmp.sizes());
    vectors.copy_(vectors_tmp);
  } else if (!values_tmp_needed && vectors_tmp_needed) {
    // use 'values' storage directly
    Tensor vectors_tmp = at::empty({0}, options.dtype(vectors_type));
    std::tie(values, vectors_tmp) = linalg_eig_out_info(input, values, vectors_tmp, infos, true);
    at::native::resize_output(vectors, vectors_tmp.sizes());
    vectors.copy_(vectors_tmp);
  } else if (values_tmp_needed && !vectors_tmp_needed) {
    // use 'vectors' storage directly
    Tensor values_tmp = at::empty({0}, options.dtype(values_type));
    std::tie(values_tmp, vectors) = linalg_eig_out_info(input, values_tmp, vectors, infos, true);
    at::native::resize_output(values, values_tmp.sizes());
    values.copy_(values_tmp);
  } else {
    // use 'values' and 'vectors' storage directly
    std::tie(values, vectors) = linalg_eig_out_info(input, values, vectors, infos, true);
  }

  // Now check LAPACK/MAGMA error codes
  if (input.dim() > 2) {
    batchCheckErrors(infos, "torch.linalg.eig");
  } else {
    singleCheckErrors(infos.item().toInt(), "torch.linalg.eig");
  }

  return std::tuple<Tensor&, Tensor&>(values, vectors);
}

std::tuple<Tensor, Tensor> linalg_eig(const Tensor& input) {
  ScalarType complex_dtype = toComplexType(input.scalar_type());
  Tensor values = at::empty({0}, input.options().dtype(complex_dtype));
  Tensor vectors = at::empty({0}, input.options().dtype(complex_dtype));

  at::linalg_eig_outf(input, values, vectors);

  return std::tuple<Tensor, Tensor>(values, vectors);
}

Tensor& linalg_eigvals_out(const Tensor& input, Tensor& values) {
  squareCheckInputs(input);

  // unlike NumPy for real-valued inputs the output is always complex-valued
  checkLinalgCompatibleDtype("torch.linalg.eigvals", values.scalar_type(), toComplexType(input.scalar_type()), "eigenvalues");
  checkSameDevice("torch.linalg.eigvals", values, input, "eigenvalues");

  // MAGMA doesn't have GPU interface for GEEV routine, it requires inputs to be on CPU
  auto options = input.options().device(at::kCPU);
  auto infos = at::zeros({std::max<int64_t>(1, batchCount(input))}, options.dtype(kInt));

  bool values_expected_type = (values.scalar_type() == toComplexType(input.scalar_type()));

  auto expected_values_shape = IntArrayRef(input.sizes().data(), input.dim()-1);  // input.shape[:-1]
  bool values_equal_expected_shape = values.sizes().equals(expected_values_shape);

  // if result is not empty and not in batched column major format
  bool values_tmp_needed = (values.numel() != 0 && !values.is_contiguous());
  // or result does not have the expected shape
  values_tmp_needed |= (values.numel() != 0 && !values_equal_expected_shape);
  // or result does not have the expected dtype
  values_tmp_needed |= !values_expected_type;
  // we will allocate a temporary tensor and do the copy

  // because MAGMA's GEEV takes CPU inputs and returns CPU outputs
  // 'values' tensor that is on GPU device can't be used directly
  values_tmp_needed |= values.is_cuda();

  // determine the appropriate scalar_type for the temporary tensors
  ScalarType values_type = input.scalar_type();
  if (!input.is_complex()) {
    // for real-valued input we can have either real- or complex-valued output
    ScalarType input_complex_dtype = toComplexType(input.scalar_type());
    values_type = values.is_complex() ? input_complex_dtype : values_type;
  }

  Tensor vectors;
  if (values_tmp_needed) {
    Tensor values_tmp = at::empty({0}, options.dtype(values_type));
    std::tie(values_tmp, std::ignore) = linalg_eig_out_info(input, values_tmp, vectors, infos, /*compute_eigenvectors=*/false);
    at::native::resize_output(values, values_tmp.sizes());
    values.copy_(values_tmp);
  } else { // use 'values' storage directly
    std::tie(values, std::ignore) = linalg_eig_out_info(input, values, vectors, infos, /*compute_eigenvectors=*/false);
  }

  // Now check LAPACK/MAGMA error codes
  if (input.dim() > 2) {
    batchCheckErrors(infos, "torch.linalg.eigvals");
  } else {
    singleCheckErrors(infos.item().toInt(), "torch.linalg.eigvals");
  }

  return values;
}

Tensor linalg_eigvals(const Tensor& input) {
  ScalarType complex_dtype = toComplexType(input.scalar_type());
  Tensor values = at::empty({0}, input.options().dtype(complex_dtype));

  at::linalg_eigvals_outf(input, values);

  return values;
}

// ~~~~~~~~~~~~~~~~~~~~~~~~~~~~~~~~~~~~ eig ~~~~~~~~~~~~~~~~~~~~~~~~~~~~~~~~~~~~~~

DEFINE_DISPATCH(eig_stub);

std::tuple<Tensor&, Tensor&> eig_out(const Tensor& self, bool eigenvectors, Tensor& e, Tensor& v) {
  TORCH_CHECK(self.dim() == 2, "input should be 2 dimensional");
  TORCH_CHECK(self.size(0) == self.size(1), "input should be square");
  TORCH_CHECK(self.isfinite().all().item<bool>(), "input should not contain infs or NaNs");
  checkSameDevice("torch.eig", e, self, "eigenvalues");
  checkLinalgCompatibleDtype("torch.eig", e, self, "eigenvalues");
  if (eigenvectors) {
    checkSameDevice("torch.eig", v, self, "eigenvectors");
    checkLinalgCompatibleDtype("torch.eig", v, self, "eigenvectors");
  }
  int64_t n = self.size(-1);

  if (isComplexType(at::typeMetaToScalarType(self.dtype()))) {
      at::native::resize_output(e, {n});
  } else {
      at::native::resize_output(e, {n, 2});
  }
  if (eigenvectors) {
      at::native::resize_output(v, self.sizes());
  }

  // optimization: if self is empty, we can immediately return the empty
  // tensors, instead of getting empty tensors from eig_helper
  if (self.numel() == 0) {
      return std::tuple<Tensor&, Tensor&>(e, v);
  }

  Tensor vals_, vecs_;
  std::tie(vals_, vecs_) = eig_stub(self.device().type(), self, eigenvectors);
  e.copy_(vals_);
  if (eigenvectors) {
    v.copy_(vecs_);
  }
  return std::tuple<Tensor&, Tensor&>(e, v);
}

std::tuple<Tensor,Tensor> eig(const Tensor& self, bool eigenvectors) {
  Tensor e = at::empty({0}, self.options());
  Tensor v = at::empty({0}, self.options());
  at::eig_out(e, v, self, eigenvectors);
  return std::tuple<Tensor, Tensor>(e, v);
}

// ~~~~~~~~~~~~~~~~~~~~~~~~~~~~~~~~~~~~ svd ~~~~~~~~~~~~~~~~~~~~~~~~~~~~~~~~~~~~~~

template <typename scalar_t>
static void apply_svd(Tensor& self, Tensor& U, Tensor& S, Tensor& VT,
                      char jobz, std::vector<int64_t>& infos) {
#ifndef USE_LAPACK
  AT_ERROR("svd: LAPACK library not found in compilation");
#else
  using value_t = typename c10::scalar_value_type<scalar_t>::type;
  auto self_data = self.data_ptr<scalar_t>();
  auto U_data = U.data_ptr<scalar_t>();
  auto S_data = S.data_ptr<value_t>();
  auto VT_data = VT.data_ptr<scalar_t>();
  auto self_stride = matrixStride(self);
  auto U_stride = matrixStride(U);
  auto S_stride = S.size(-1);
  auto VT_stride = matrixStride(VT);
  auto batchsize = batchCount(self);

  int info;
  auto m = self.size(-2);
  auto n = self.size(-1);
  auto lda = std::max<int64_t>(1, m);
  auto ldvt = std::max<int64_t>(1, n);
  auto mn = std::min(m, n);
  Tensor iwork = at::empty({8 * mn}, at::kInt);
  auto iwork_data = iwork.data_ptr<int>();
  Tensor rwork;
  value_t* rwork_data = nullptr;
  if (isComplexType(at::typeMetaToScalarType(self.dtype()))) {
    auto lrwork  = computeLRWorkDim(jobz, m, n);
    // rwork is an array of floats or doubles depending on the type
    rwork = at::empty({std::max(int64_t(1), lrwork)}, at::typeMetaToScalarType(S.dtype()));
    rwork_data = rwork.data_ptr<value_t>();
  }

  // Run once, first to get the optimum work size.
  // Since we deal with batches of matrices with the same dimensions, doing this outside
  // the loop saves (batch_size - 1) workspace queries which would provide the same result
  // and (batch_size - 1) calls to allocate and deallocate workspace using at::empty()
  int lwork = -1;
  scalar_t wkopt;
  lapackSvd<scalar_t, value_t>(jobz, m, n, self_data, lda, S_data, U_data, lda, VT_data, ldvt, &wkopt, lwork, rwork_data, iwork_data, &info);
  lwork = std::max<int>(1, real_impl<scalar_t, value_t>(wkopt));
  Tensor work = at::empty({lwork}, self.options());
  auto work_data = work.data_ptr<scalar_t>();

  for (const auto i : c10::irange(batchsize)) {
    scalar_t* self_working_ptr = &self_data[i * self_stride];
    value_t* S_working_ptr = &S_data[i * S_stride];
    scalar_t* U_working_ptr = &U_data[i * U_stride];
    scalar_t* VT_working_ptr = &VT_data[i * VT_stride];

    // Compute S, U (optionally) and VT (optionally)
    lapackSvd<scalar_t, value_t>(jobz, m, n, self_working_ptr, lda,
                        S_working_ptr, U_working_ptr, lda, VT_working_ptr, ldvt, work_data, lwork, rwork_data, iwork_data, &info);
    infos[i] = info;
    if (info != 0) {
      return;
    }
  }
#endif
}

std::tuple<Tensor, Tensor, Tensor> _svd_helper_cpu(const Tensor& self, bool some, bool compute_uv) {
  std::vector<int64_t> infos(batchCount(self), 0);
  int64_t m = self.size(-2), n = self.size(-1);
  int64_t k = std::min(m, n);

  char jobz = compute_uv ? (some ? 'S' : 'A') : 'N';

  Tensor U_working_copy, S_working_copy, VT_working_copy;
  std::tie(U_working_copy, S_working_copy, VT_working_copy) = _create_U_S_VT(self, some, compute_uv);

  auto self_working_copy = cloneBatchedColumnMajor(self);

  AT_DISPATCH_FLOATING_AND_COMPLEX_TYPES(self.scalar_type(), "svd_cpu", [&]{
    apply_svd<scalar_t>(self_working_copy, U_working_copy, S_working_copy, VT_working_copy, jobz, infos);
  });

  if (self.dim() > 2) {
    batchCheckErrors(infos, "svd_cpu");
  } else {
    singleCheckErrors(infos[0], "svd_cpu");
  }

  if (!compute_uv) {
    VT_working_copy.zero_();
    U_working_copy.zero_();
  }

  if (some) {
    VT_working_copy = VT_working_copy.narrow(-2, 0, k);
  }

  // so far we have computed VT, but torch.svd returns V instead. Adjust accordingly.
  // Note that the 'apply_svd' routine returns VT = V^T (for real inputs) or VT = V^H (for complex inputs), not V.
  VT_working_copy = VT_working_copy.conj();
  VT_working_copy.transpose_(-2, -1);
  return std::make_tuple(U_working_copy, S_working_copy, VT_working_copy);
}

std::tuple<Tensor, Tensor, Tensor> svd(const Tensor& self, bool some, bool compute_uv) {
  TORCH_CHECK(self.dim() >= 2,
              "svd input should have at least 2 dimensions, but has ", self.dim(), " dimensions instead");
  return at::_svd_helper(self, some, compute_uv);
}

std::tuple<Tensor&, Tensor&, Tensor&> svd_out(const Tensor& self, bool some, bool compute_uv, Tensor& U, Tensor& S, Tensor& V) {
  checkSameDevice("svd", U, self, "U");
  checkSameDevice("svd", S, self, "S");
  checkSameDevice("svd", V, self, "V");
  checkLinalgCompatibleDtype("svd", U, self, "U");
  checkLinalgCompatibleDtype("svd", V, self, "V");
  // singular values are always real-valued here
  ScalarType real_dtype = toValueType(self.scalar_type());
  checkLinalgCompatibleDtype("svd", S.scalar_type(), real_dtype, "S");

  Tensor U_tmp, S_tmp, V_tmp;
  std::tie(U_tmp, S_tmp, V_tmp) = at::_svd_helper(self, some, compute_uv);

  at::native::resize_output(U, U_tmp.sizes());
  at::native::resize_output(S, S_tmp.sizes());
  at::native::resize_output(V, V_tmp.sizes());
  U.copy_(U_tmp);
  S.copy_(S_tmp);
  V.copy_(V_tmp);
  return std::tuple<Tensor&, Tensor&, Tensor&>(U, S, V);
}

// ~~~~~~~~~~~~~~~~~~~~~~~~~~~~~~~~~ linalg_svd ~~~~~~~~~~~~~~~~~~~~~~~~~~~~~~~~~~

/* torch.linalg.svd, implemented in terms of torch.svd. There are two main
   differences:

    1. the 2nd parameter is bool some=True, which if effectively the opposite
       of full_matrices=True

    2. svd returns V, while linalg.svd returns VT = V^T (for real inputs) or VT = V^H (for complex inputs).
       To accommodate the difference, we transpose() and conj() V upon return
*/

std::tuple<Tensor, Tensor, Tensor> linalg_svd(const Tensor& self, bool full_matrices, bool compute_uv) {
  TORCH_CHECK(self.dim() >= 2,
              "svd input should have at least 2 dimensions, but has ", self.dim(), " dimensions instead");

    bool some = !full_matrices;
    Tensor U, S, V;
    std::tie(U, S, V) = at::_svd_helper(self, some, compute_uv);
    if (compute_uv) {
        Tensor VT = V.conj().transpose(-2, -1);
        return std::make_tuple(U, S, VT);
    } else {
        Tensor empty_U = at::empty({0}, self.options());
        Tensor empty_VT = at::empty({0}, self.options());
        return std::make_tuple(empty_U, S, empty_VT);
    }
}

static void svd_resize_and_copy(const char *name, const Tensor& src, Tensor &dst) {
  TORCH_CHECK(src.device() == dst.device(), "svd output tensor ", name, " is on the wrong device: expected ", src.device(), " got ", dst.device());
  at::native::resize_output(dst, src.sizes());
  dst.copy_(src);
}

std::tuple<Tensor&, Tensor&, Tensor&> linalg_svd_out(const Tensor& self, bool full_matrices, bool compute_uv, Tensor& U, Tensor& S, Tensor& VT) {
  checkSameDevice("svd", U, self, "U");
  checkSameDevice("svd", S, self, "S");
  checkSameDevice("svd", VT, self, "VT");
  checkLinalgCompatibleDtype("linalg_svd", U, self, "U");
  checkLinalgCompatibleDtype("linalg_svd", VT, self, "VT");
  // singular values are always real-valued here
  ScalarType real_dtype = toValueType(self.scalar_type());
  checkLinalgCompatibleDtype("linalg_svd", S.scalar_type(), real_dtype, "S");
  Tensor U_tmp, S_tmp, VT_tmp;
  std::tie(U_tmp, S_tmp, VT_tmp) = at::linalg_svd(self, full_matrices, compute_uv);
  svd_resize_and_copy("U", U_tmp, U);
  svd_resize_and_copy("S", S_tmp, S);
  svd_resize_and_copy("V", VT_tmp, VT);
  return std::tuple<Tensor&, Tensor&, Tensor&>(U, S, VT);
}

// ~~~~~~~~~~~~~~~~~~~~~~~~~~~~~~~~~~~ lstsq ~~~~~~~~~~~~~~~~~~~~~~~~~~~~~~~~~~~~~

DEFINE_DISPATCH(lstsq_stub);

/*
  Solves a least squares problem. That is minimizing the squared Frobenius norm of |B - A X|.

  Input args:
  * 'input' - Tensor containing batches of m-by-n matrix A.
  * 'other' - Tensor containing batches of max(m, n)-by-nrhs matrix B.
  * 'cond' - relative tolerance for determining rank of A.
  * 'driver' - the name of the LAPACK driver that is used to compute the solution.
  Output args (modified in-place):
  * 'solution' - Tensor to store the solution matrix X.
  * 'residuals' - Tensor to store values of the residual sum of squares for each column of the solution.
  * 'rank' - Tensor to store the rank of A.
  * 'singular_values' - Tensor to store the singular values of A.
  * 'infos' - Tensor to store error codes of linear algebra math library.

  For further details, please see the LAPACK documentation for GELS/GELSY/GELSS/GELSD routines.
*/
static void linalg_lstsq_out_info(
    Tensor& solution,
    Tensor& residuals,
    Tensor& rank,
    Tensor& singular_values,
    Tensor& infos,
    const Tensor& input,
    const Tensor& other,
    double rcond,
    std::string& driver) {
  // These internal asserts make explicit the assumptions in the implementation
  // Error check with the actual error messages are done on the higher level of
  // the hierarchy of calls
  TORCH_INTERNAL_ASSERT(input.dim() >= 2);
  TORCH_INTERNAL_ASSERT(other.dim() >= 1);

  auto dim_diff = input.dim() - other.dim();
  TORCH_INTERNAL_ASSERT(0 <= dim_diff && dim_diff <= 1);

  TORCH_INTERNAL_ASSERT(input.scalar_type() == other.scalar_type());
  TORCH_INTERNAL_ASSERT(input.device() == other.device());

  TORCH_INTERNAL_ASSERT(solution.scalar_type() == input.scalar_type());
  TORCH_INTERNAL_ASSERT(solution.device() == input.device());

  TORCH_INTERNAL_ASSERT(residuals.device() == input.device());

  TORCH_INTERNAL_ASSERT(rank.scalar_type() == at::kLong);
  TORCH_INTERNAL_ASSERT(rank.device() == input.device());

  auto real_dtype = toValueType(input.scalar_type());
  TORCH_INTERNAL_ASSERT(singular_values.scalar_type() == real_dtype);
  TORCH_INTERNAL_ASSERT(singular_values.device() == input.device());

  TORCH_INTERNAL_ASSERT(infos.scalar_type() == at::kInt);
  TORCH_INTERNAL_ASSERT(infos.device() == input.device());
  TORCH_INTERNAL_ASSERT(infos.numel() == std::max<int64_t>(1, batchCount(input)));
  TORCH_INTERNAL_ASSERT(infos.is_contiguous());

  bool vector_case = linalg_solve_is_vector_rhs(input, other);
  // we need to unsqueeze 'other' because 2-dimensional tensors are expected in the implementation
  Tensor other_2d = vector_case ? other.unsqueeze(-1) : other;

  TORCH_INTERNAL_ASSERT(input.size(-2) == other_2d.size(-2));

  std::vector<int64_t> expected_solution_shape = broadcast_batch_size(input, other_2d, input.dim() - 2);
  // the actual shape of the solution returned is (*, n,) or (*, n, nrhs)
  // but LAPACK requires extra dimensions to store raw residuals
  // so the expected shape is (*, max(m, n),) or (*, max(m, n), nrhs)
  auto m = input.size(-2);
  auto n = input.size(-1);
  auto nrhs = other.size(-1);
  expected_solution_shape.push_back(std::max(m, n));
  if (!vector_case) {
    expected_solution_shape.push_back(nrhs);
  }

  // if 'solution' has no elements we can modify it
  if (solution.numel() == 0) {
    if (vector_case) {
      solution.resize_(expected_solution_shape, MemoryFormat::Contiguous);
    } else {
      auto shape_transposed = expected_solution_shape;
      std::swap(shape_transposed.end()[-1], shape_transposed.end()[-2]);
      solution.resize_(shape_transposed, MemoryFormat::Contiguous);
      solution.transpose_(-2, -1);
    }
  }

  // if 'solution' is non-empty it must have the expected shape
  TORCH_INTERNAL_ASSERT(solution.sizes().equals(expected_solution_shape));

  // 'solution' must be in batched column major order (Fortran contiguous) for 2D inputs
  // or C contiguous for 1D input
  if (vector_case) {
    TORCH_INTERNAL_ASSERT(solution.is_contiguous());
  } else {
    TORCH_INTERNAL_ASSERT(solution.transpose(-2, -1).is_contiguous());
  }

  // for 1-dimensional 'other', we need to unsqueeze the 'solution' before passing to "apply_solve"
  if (vector_case) {
    solution = solution.unsqueeze_(-1);
  }

  // _linalg_lstsq_helper_ performs calculations in-place and 'solution' must be a copy of other_2d
  solution.narrow(-2, 0, other_2d.size(-2)).copy_(other_2d);

  // if 'rank' is empty we might resize it
  auto input_batch_shape = IntArrayRef(input.sizes().cbegin(), input.sizes().cend() - 2);
  if (rank.numel() == 0 && driver != "gels") { // gels driver doesn't set 'rank'
    rank.resize_(input_batch_shape, MemoryFormat::Contiguous);
  }

  // if 'rank' is non-empty it must have the expected shape and be contiguous
  if (driver != "gels") {
    TORCH_INTERNAL_ASSERT(rank.sizes().equals(input_batch_shape));
    TORCH_INTERNAL_ASSERT(rank.is_contiguous());
  }

  // if 'singular_values' is empty we might resize it
  auto singular_values_shape = input_batch_shape.vec();
  singular_values_shape.push_back(std::min(m, n));
  if (singular_values.numel() == 0 && (driver == "gelsd" || driver == "gelss")) {
    singular_values.resize_(singular_values_shape, MemoryFormat::Contiguous);
  }

  // if 'singular_values' is non-empty it must have the expected shape and be contiguous
  if (driver == "gelsd" || driver == "gelss") {
    TORCH_INTERNAL_ASSERT(singular_values.sizes().equals(singular_values_shape));
    TORCH_INTERNAL_ASSERT(singular_values.is_contiguous());
  }

  // 'input' is modified in-place so we need a column-major copy
  auto input_working_copy = copyBatchedColumnMajor(input);

  // now the actual call that computes the result in-place (apply_lstsq)
  lstsq_stub(input.device().type(), input_working_copy, solution, rank, singular_values, infos, rcond, driver);

  // residuals are available only if m > n and drivers other than gelsy used
  if (m > n && driver != "gelsy") {
    // if the driver is gelss or gelsd then the residuals are available only if rank == n
    bool compute_residuals = true;
    if (driver != "gels") {
      if (input.dim() == 2) {
        compute_residuals = (rank.item().toInt() == n);
      } else {
        // if any of the computed ranks in equal to n then do the computation of residuals
        compute_residuals = at::any(rank == n).item().toBool();
      }
    }
    if (compute_residuals) {
      // LAPACK stores residuals data for postprocessing in rows n:(m-n)
      auto raw_residuals = solution.narrow(/*dim=*/-2, /*start=*/n, /*length*/m - n);
      if (raw_residuals.is_complex()) {
        raw_residuals.mul_(raw_residuals.conj());
        raw_residuals = at::real(raw_residuals);
      } else {
        raw_residuals.pow_(2);
      }
      at::sum_out(residuals, raw_residuals, /*dim=*/-2, /*keepdim=*/false, /*dtype*/real_dtype);

<<<<<<< HEAD
      // if at::any(rank != n) then the residuals for i-th batch with rank[i] != n are not available
      // and the computed result is not meaningful, we fill it with INFINITY as we cannot resize it to (0,) shape
      if (driver != "gels") {
        residuals.masked_fill_((rank != n).unsqueeze_(-1), INFINITY);
      }
    }
  }
  solution = solution.narrow(/*dim=*/-2, /*start=*/0, /*length*/n);
  if (m == 0) {
    solution.zero_();
  }

  // for 1-dimensional 'other', we need to squeeze the solution after "apply_lstsq"
  if (vector_case) {
    solution = solution.squeeze_(-1);
  }
}

=======
/*
  Solves a least squares problem. That is minimizing the squared Frobenius norm of |B - A X|.

  Input args:
  * 'input' - Tensor containing batches of m-by-n matrix A.
  * 'other' - Tensor containing batches of max(m, n)-by-nrhs matrix B.
  * 'cond' - relative tolerance for determining rank of A.
  * 'driver' - the name of the LAPACK driver that is used to compute the solution.
  Output args (modified in-place):
  * 'solution' - Tensor to store the solution matrix X.
  * 'residuals' - Tensor to store values of the residual sum of squares for each column of the solution.
  * 'rank' - Tensor to store the rank of A.
  * 'singular_values' - Tensor to store the singular values of A.
  * 'infos' - Tensor to store error codes of linear algebra math library.

  For further details, please see the LAPACK documentation for GELS/GELSY/GELSS/GELSD routines.
*/
static void linalg_lstsq_out_info(
    Tensor& solution,
    Tensor& residuals,
    Tensor& rank,
    Tensor& singular_values,
    Tensor& infos,
    const Tensor& input,
    const Tensor& other,
    double rcond,
    std::string& driver) {
  // These internal asserts make explicit the assumptions in the implementation
  // Error check with the actual error messages are done on the higher level of
  // the hierarchy of calls
  TORCH_INTERNAL_ASSERT(input.dim() >= 2);
  TORCH_INTERNAL_ASSERT(other.dim() >= 1);

  auto dim_diff = input.dim() - other.dim();
  TORCH_INTERNAL_ASSERT(0 <= dim_diff && dim_diff <= 1);

  TORCH_INTERNAL_ASSERT(input.scalar_type() == other.scalar_type());
  TORCH_INTERNAL_ASSERT(input.device() == other.device());

  TORCH_INTERNAL_ASSERT(solution.scalar_type() == input.scalar_type());
  TORCH_INTERNAL_ASSERT(solution.device() == input.device());

  TORCH_INTERNAL_ASSERT(residuals.device() == input.device());

  TORCH_INTERNAL_ASSERT(rank.scalar_type() == at::kLong);
  TORCH_INTERNAL_ASSERT(rank.device() == input.device());

  auto real_dtype = toValueType(input.scalar_type());
  TORCH_INTERNAL_ASSERT(singular_values.scalar_type() == real_dtype);
  TORCH_INTERNAL_ASSERT(singular_values.device() == input.device());

  TORCH_INTERNAL_ASSERT(infos.scalar_type() == at::kInt);
  TORCH_INTERNAL_ASSERT(infos.device() == input.device());
  TORCH_INTERNAL_ASSERT(infos.numel() == std::max<int64_t>(1, batchCount(input)));
  TORCH_INTERNAL_ASSERT(infos.is_contiguous());

  bool vector_case = linalg_solve_is_vector_rhs(input, other);
  // we need to unsqueeze 'other' because 2-dimensional tensors are expected in the implementation
  Tensor other_2d = vector_case ? other.unsqueeze(-1) : other;

  TORCH_INTERNAL_ASSERT(input.size(-2) == other_2d.size(-2));

  std::vector<int64_t> expected_solution_shape = broadcast_batch_size(input, other_2d, input.dim() - 2);
  // the actual shape of the solution returned is (*, n,) or (*, n, nrhs)
  // but LAPACK requires extra dimensions to store raw residuals
  // so the expected shape is (*, max(m, n),) or (*, max(m, n), nrhs)
  auto m = input.size(-2);
  auto n = input.size(-1);
  auto nrhs = other.size(-1);
  expected_solution_shape.push_back(std::max(m, n));
  if (!vector_case) {
    expected_solution_shape.push_back(nrhs);
  }

  // if 'solution' has no elements we can modify it
  if (solution.numel() == 0) {
    if (vector_case) {
      solution.resize_(expected_solution_shape, MemoryFormat::Contiguous);
    } else {
      auto shape_transposed = expected_solution_shape;
      std::swap(shape_transposed.end()[-1], shape_transposed.end()[-2]);
      solution.resize_(shape_transposed, MemoryFormat::Contiguous);
      solution.transpose_(-2, -1);
    }
  }

  // if 'solution' is non-empty it must have the expected shape
  TORCH_INTERNAL_ASSERT(solution.sizes().equals(expected_solution_shape));

  // 'solution' must be in batched column major order (Fortran contiguous) for 2D inputs
  // or C contiguous for 1D input
  if (vector_case) {
    TORCH_INTERNAL_ASSERT(solution.is_contiguous());
  } else {
    TORCH_INTERNAL_ASSERT(solution.transpose(-2, -1).is_contiguous());
  }

  // for 1-dimensional 'other', we need to unsqueeze the 'solution' before passing to "apply_solve"
  if (vector_case) {
    solution = solution.unsqueeze_(-1);
  }

  // _linalg_lstsq_helper_ performs calculations in-place and 'solution' must be a copy of other_2d
  solution.narrow(-2, 0, other_2d.size(-2)).copy_(other_2d);

  // if 'rank' is empty we might resize it
  auto input_batch_shape = IntArrayRef(input.sizes().cbegin(), input.sizes().cend() - 2);
  if (rank.numel() == 0 && driver != "gels") { // gels driver doesn't set 'rank'
    rank.resize_(input_batch_shape, MemoryFormat::Contiguous);
  }

  // if 'rank' is non-empty it must have the expected shape and be contiguous
  if (driver != "gels") {
    TORCH_INTERNAL_ASSERT(rank.sizes().equals(input_batch_shape));
    TORCH_INTERNAL_ASSERT(rank.is_contiguous());
  }

  // if 'singular_values' is empty we might resize it
  auto singular_values_shape = input_batch_shape.vec();
  singular_values_shape.push_back(std::min(m, n));
  if (singular_values.numel() == 0 && (driver == "gelsd" || driver == "gelss")) {
    singular_values.resize_(singular_values_shape, MemoryFormat::Contiguous);
  }

  // if 'singular_values' is non-empty it must have the expected shape and be contiguous
  if (driver == "gelsd" || driver == "gelss") {
    TORCH_INTERNAL_ASSERT(singular_values.sizes().equals(singular_values_shape));
    TORCH_INTERNAL_ASSERT(singular_values.is_contiguous());
  }

  // 'input' is modified in-place so we need a column-major copy
  auto input_working_copy = copyBatchedColumnMajor(input);

  // now the actual call that computes the result in-place (apply_lstsq)
  at::_lstsq_helper_(solution, rank, singular_values, infos, input_working_copy, rcond, driver);

  if (m > n && driver != "gelsy") {
    // LAPACK stores residuals data for postprocessing in rows n:(m-n)
    auto raw_residuals = solution.narrow(/*dim=*/-2, /*start=*/n, /*length*/m - n);
    if (raw_residuals.is_complex()) {
      raw_residuals.mul_(raw_residuals.conj());
      raw_residuals = at::real(raw_residuals);
    } else {
      raw_residuals.pow_(2);
    }
    at::sum_out(residuals, raw_residuals, /*dim=*/-2, /*keepdim=*/false, /*dtype*/real_dtype);
  }
  solution = solution.narrow(/*dim=*/-2, /*start=*/0, /*length*/n);
  if (m == 0) {
    solution.zero_();
  }

  // for 1-dimensional 'other', we need to squeeze the solution after "apply_lstsq"
  if (vector_case) {
    solution = solution.squeeze_(-1);
  }
}

>>>>>>> c6177835
static std::string get_default_lstsq_driver(c10::optional<std::string> driver, const Tensor& input) {
  // if `driver` is empty, we set driver_str to "gels" if working with CUDA tensors,
  // otherwise to "gelsy" driver.
  std::string driver_str;
  // check whether the user provided name is a valid driver name
  if (driver.has_value()) {
    driver_str = driver.value();
    // convert `driver_str` to lower case inplace.
    std::transform(driver_str.begin(), driver_str.end(), driver_str.begin(),
      [](unsigned char c) { return std::tolower(c); });
    static std::unordered_set<std::string> allowed_drivers = {
      "gels", "gelsy", "gelsd", "gelss"
    };
    if (input.device() == at::kCPU) {
      TORCH_CHECK(
        allowed_drivers.find(driver_str) != allowed_drivers.end(),
        "torch.linalg.lstsq: parameter `driver` should be one of "
        "(gels, gelsy, gelsd, gelss)"
      );
    } else { // else if (input.is_cuda())
      TORCH_CHECK(
        driver_str == "gels",
        "torch.linalg.lstsq: `driver` other than `gels` is not supported on CUDA"
      );
    }
  } else {
    // if driver name is not provided, set to default 'gelsy' if on CPU,
    // or to `gels` if on CUDA.
    driver_str = input.is_cuda() ? "gels" : "gelsy";
  }
  return driver_str;
}

std::tuple<Tensor&, Tensor&, Tensor&, Tensor&> linalg_lstsq_out(
    const Tensor& input,
    const Tensor& other,
    c10::optional<double> rcond,
    c10::optional<std::string> driver,
    Tensor& solution,
    Tensor& residuals,
    Tensor& rank,
    Tensor& singular_values) {
  TORCH_CHECK(input.dim() >= 2, "torch.linalg.lstsq: input must have at least 2 dimensions.");
  TORCH_CHECK(other.dim() >= 1, "torch.linalg.lstsq: other must have at least 1 dimension.");
  TORCH_CHECK(
      input.scalar_type() == other.scalar_type(),
      "torch.linalg.lstsq: Expected input and other to have the same dtype, but got input's dtype ",
      input.scalar_type(),
      " and other's dtype ",
      other.scalar_type());

  auto dim_diff = input.dim() - other.dim();
  TORCH_CHECK(
      0 <= dim_diff && dim_diff <= 1,
      "torch.linalg.lstsq: input.dim() must be greater or equal to other.dim() and (input.dim() - other.dim()) <= 1");
  Tensor other_2d = dim_diff ? other.unsqueeze(-1) : other;
  TORCH_CHECK(
      input.size(-2) == other_2d.size(-2),
      dim_diff ? "torch.linalg.lstsq: input.size(-2) should match other.size(-1)"
               : "torch.linalg.lstsq: input.size(-2) should match other.size(-2)");

  checkSameDevice("torch.linalg.lstsq", other, input, "other");
  checkSameDevice("torch.linalg.lstsq", solution, input, "solution");
  checkSameDevice("torch.linalg.lstsq", residuals, input, "residuals");
  checkSameDevice("torch.linalg.lstsq", rank, input, "rank");
  checkSameDevice("torch.linalg.lstsq", singular_values, input, "singular_values");

  // 'solution' is expected to have same dtype as input
  checkLinalgCompatibleDtype("torch.linalg.lstsq", solution, input, "solution");
<<<<<<< HEAD

  // 'residuals' is expected to have real float dtype
  ScalarType real_dtype = c10::toValueType(input.scalar_type());
  checkLinalgCompatibleDtype("torch.linalg.lstsq", residuals.scalar_type(), real_dtype, "solution");

  // 'rank' is expected to have integer dtype
  // actual LAPACK calls use int32_t type for rank, but we promote it to int64_t
  // to be consistent with torch.linalg.matrix_rank output dtype
  ScalarType rank_expected_type = ScalarType::Long;
  checkLinalgCompatibleDtype("torch.linalg.lstsq", rank.scalar_type(), rank_expected_type, "rank");

  // 'singular_values' is expected to have real float dtype
  checkLinalgCompatibleDtype("torch.linalg.lstsq", singular_values.scalar_type(), real_dtype, "singular_values");

  std::string driver_name = get_default_lstsq_driver(driver, input);

  // set default rcond value
  double rcond_value = rcond.has_value()
    ? rcond.value()
    : _get_epsilon(c10::toValueType(input.scalar_type())) * std::max<int64_t>(input.size(-2), input.size(-1));
=======

  // 'residuals' is expected to have real float dtype
  ScalarType real_dtype = c10::toValueType(input.scalar_type());
  checkLinalgCompatibleDtype("torch.linalg.lstsq", residuals.scalar_type(), real_dtype, "solution");

  // 'rank' is expected to have integer dtype
  // actual LAPACK calls use int32_t type for rank, but we promote it to int64_t
  // to be consistent with torch.linalg.matrix_rank output dtype
  ScalarType rank_expected_type = ScalarType::Long;
  checkLinalgCompatibleDtype("torch.linalg.lstsq", rank.scalar_type(), rank_expected_type, "rank");

  // 'singular_values' is expected to have real float dtype
  checkLinalgCompatibleDtype("torch.linalg.lstsq", singular_values.scalar_type(), real_dtype, "singular_values");

  std::string driver_name = get_default_lstsq_driver(driver, input);

  // set default rcond value
  // TODO: Change this to match non-legacy NumPy behaviour
  double rcond_value = rcond.has_value() && (rcond.value() > 0)
    ? rcond.value()
    : _get_epsilon(c10::toValueType(input.scalar_type()));
>>>>>>> c6177835

  auto infos = at::zeros({std::max<int64_t>(1, batchCount(input))}, input.options().dtype(kInt));

  // now check whether the provided output tensors can be used directly

  // Two types of 'other' tensors are supported:
  // - 1-dimensional (1D) tensor or batch of 1D tensors (vector case)
  // - 2-dimensional (2D) tensor or batch of 2D tensors (matrix case)
  // original torch.lstsq supported only the matrix case, while NumPy works for both cases
  // for the batched input we need to be able to distinguish them
  // auto expected_batched_rhs_shape = IntArrayRef(input.sizes().data(), input.dim() - 1); // input.shape[:-1]
  // bool vector_case = other.dim() == 1 || (input.dim() - 1 == other.dim() && other.sizes().equals(expected_batched_rhs_shape));
  bool vector_case = linalg_solve_is_vector_rhs(input, other);

  // provided output tensor can be used directly if:
  // 1. the shape matches the expected shape
  // 2. the dtype matches the expected dtype
  // 3. the tensor is contiguous

  // Checks for the 'solution' tensor
  std::vector<int64_t> expected_solution_shape = broadcast_batch_size(input, other_2d, input.dim() - 2);
  // the actual shape of the shape of the solution returned in (*, n,) or (*, n, nrhs)
  // but LAPACK requires extra dimensions so the expected shape is (*, max(m, n),) or (*, max(m, n), nrhs)
  expected_solution_shape.push_back(std::max(input.size(-1), input.size(-2)));
  if (!vector_case && other.dim() > 2) {
    expected_solution_shape.push_back(other.size(-1));
  }

  bool solution_equal_expected_shape = solution.sizes().equals(expected_solution_shape);
  bool solution_input_same_type = (solution.scalar_type() == input.scalar_type());

  bool is_solution_batched_column_major = false;
  if (vector_case) {
    is_solution_batched_column_major = solution.is_contiguous();
  } else if (!vector_case && solution.dim() >= 2) {
    is_solution_batched_column_major = solution.transpose(-2, -1).is_contiguous();
  }

  // 'residuals' is not checked here because at::sum_out(residuals, ...) does that

  auto input_batch_shape = IntArrayRef(input.sizes().cbegin(), input.sizes().cend() - 2);

  // Checks for the 'rank' tensor
  // rank is a scalar value for each matrix in the batch so
  // rank's expected shape is equal to input.shape[0:input.ndim-2]
  bool rank_equal_expected_shape = true;
  bool rank_equal_expected_type = true;
  bool rank_is_contiguous = true;
  if (driver_name != "gels") { // gels driver doesn't set 'rank'
    rank_equal_expected_shape = rank.sizes().equals(input_batch_shape);
    rank_equal_expected_type = (rank.scalar_type() == at::kLong);
    rank_is_contiguous = rank.is_contiguous();
  }

  // Checks for the 'singular_values' tensor
  // singular values are computed only with "gelsd" and "gelss" drivers currently
  bool singular_values_equal_expected_shape = true;
  bool singular_values_equal_expected_type = true;
  bool singular_values_is_contiguous = true;
  if (driver_name == "gelsd" || driver_name == "gelss") {
    auto singular_values_shape = input_batch_shape.vec();
    singular_values_shape.push_back(std::min(input.size(-1), input.size(-2)));
    singular_values_equal_expected_shape = singular_values.sizes().equals(singular_values_shape);
    singular_values_equal_expected_type = (singular_values.scalar_type() == real_dtype);
    singular_values_is_contiguous = singular_values.is_contiguous();
  }

  // if solution is not empty and not in batched column major format
  bool copy_needed = (solution.numel() != 0 && !is_solution_batched_column_major);
  copy_needed |= !solution_input_same_type;  // or solution does not have the same dtype as input
  copy_needed |= (solution.numel() != 0 && !solution_equal_expected_shape); // or solution does not have the expected shape

  copy_needed |= !rank_equal_expected_type;
  copy_needed |= (rank.numel() != 0 && !rank_equal_expected_shape);
  copy_needed |= (rank.numel() != 0 && !rank_is_contiguous);

  copy_needed |= !singular_values_equal_expected_type;
  copy_needed |= (singular_values.numel() != 0 && !singular_values_equal_expected_shape);
  copy_needed |= (singular_values.numel() != 0 && !singular_values_is_contiguous);

  if (copy_needed) { // we have to allocate temporary tensors
    Tensor solution_tmp = at::empty({0}, input.options());
    Tensor residuals_tmp = at::empty({0}, input.options().dtype(real_dtype));
    Tensor rank_tmp = at::empty({0}, input.options().dtype(at::kLong));
    Tensor singular_values_tmp = at::empty({0}, input.options().dtype(real_dtype));

    linalg_lstsq_out_info(solution_tmp, residuals_tmp, rank_tmp, singular_values_tmp, infos, input, other, rcond_value, driver_name);

    at::native::resize_output(solution, solution_tmp.sizes());
    solution.copy_(solution_tmp);

    at::native::resize_output(residuals, residuals_tmp.sizes());
    residuals.copy_(residuals_tmp);

    at::native::resize_output(rank, rank_tmp.sizes());
    rank.copy_(rank_tmp);

    at::native::resize_output(singular_values, singular_values_tmp.sizes());
    singular_values.copy_(singular_values_tmp);
  } else {
    // else use the provided output storage directly
    linalg_lstsq_out_info(solution, residuals, rank, singular_values, infos, input, other, rcond_value, driver_name);
  }

  if (infos.numel() > 1) {
    batchCheckErrors(infos, "torch.linalg.lstsq");
  } else {
    singleCheckErrors(infos.item<int64_t>(), "torch.linalg.lstsq");
  }

  return std::tuple<Tensor&, Tensor&, Tensor&, Tensor&>(solution, residuals, rank, singular_values);
}

std::tuple<Tensor, Tensor, Tensor, Tensor> linalg_lstsq(
    const Tensor& input, const Tensor& other,
    c10::optional<double> rcond,
    c10::optional<std::string> driver) {
  Tensor solution = at::empty({0}, input.options());
  Tensor residuals = at::empty({0}, input.options().dtype(toValueType(input.scalar_type())));
  Tensor rank = at::empty({0}, input.options().dtype(at::kLong));
  Tensor singular_values = at::empty({0}, input.options().dtype(toValueType(input.scalar_type())));
  std::tie(solution, residuals, rank, singular_values) =
      at::linalg_lstsq_outf(input, other, rcond, driver, solution, residuals, rank, singular_values);
  return std::make_tuple(solution, residuals, rank, singular_values);
}

// ~~~~~~~~~~~~~~~~~~~~~~~~~~~~~~~~~ lu_solve ~~~~~~~~~~~~~~~~~~~~~~~~~~~~~~~~~~~~

template<typename scalar_t>
static void apply_lu_solve(Tensor& b, const Tensor& lu, const Tensor& pivots, std::vector<int64_t>& infos) {
#ifndef USE_LAPACK
  AT_ERROR("lu_solve: LAPACK library not found in compilation");
#else
  auto b_data = b.data_ptr<scalar_t>();
  auto lu_data = lu.data_ptr<scalar_t>();
  auto pivots_data = pivots.data_ptr<int>();
  auto b_stride = matrixStride(b);
  auto lu_stride = matrixStride(lu);
  auto pivots_stride = pivots.size(-1);
  auto batch_size = batchCount(b);

  auto n = lu.size(-2);
  auto nrhs = b.size(-1);

  int info;
  for (const auto i : c10::irange(batch_size)) {
    scalar_t* b_working_ptr = &b_data[i * b_stride];
    scalar_t* lu_working_ptr = &lu_data[i * lu_stride];
    int* pivots_working_ptr = &pivots_data[i * pivots_stride];
    lapackLuSolve<scalar_t>('N', n, nrhs, lu_working_ptr, n, pivots_working_ptr,
                            b_working_ptr, n, &info);
    infos[i] = info;
    if (info != 0) {
      return;
    }
  }
#endif
}

Tensor _lu_solve_helper_cpu(const Tensor& self, const Tensor& LU_data, const Tensor& LU_pivots) {
  auto self_working_copy = cloneBatchedColumnMajor(self);
  auto LU_data_working_copy = cloneBatchedColumnMajor(LU_data);
  auto LU_pivots_working_copy = LU_pivots.is_contiguous() ? LU_pivots : LU_pivots.contiguous();
  std::vector<int64_t> infos(batchCount(self), 0);

  if (self.numel() == 0 || LU_data.numel() == 0) {
    return at::zeros_like(self, LEGACY_CONTIGUOUS_MEMORY_FORMAT);
  }
  AT_DISPATCH_FLOATING_AND_COMPLEX_TYPES(self.scalar_type(), "lu_solve_cpu", [&]{
    apply_lu_solve<scalar_t>(self_working_copy, LU_data_working_copy, LU_pivots_working_copy, infos);
  });
  if (self.dim() > 2) {
    batchCheckErrors(infos, "lu_solve_cpu");
  } else {
    singleCheckErrors(infos[0], "lu_solve_cpu");
  }
  return self_working_copy;
}

// Supports arbitrary batch dimensions for self and LU_data (implicitly LU_pivots also)
Tensor lu_solve(const Tensor& self, const Tensor& LU_data, const Tensor& LU_pivots) {
  TORCH_CHECK(self.dim() >= 2,
              "b should have at least 2 dimensions, but has ", self.dim(), " dimensions instead");
  TORCH_CHECK(LU_data.dim() >= 2,
              "LU_data should have at least 2 dimensions, but has ", LU_data.dim(), " dimensions instead");
  TORCH_CHECK(LU_pivots.size(-1) == LU_data.size(-1),
              "Number of pivots per batch should be same as the dimension of the matrix");
  TORCH_CHECK(LU_pivots.dtype() == at::kInt,
              "LU_pivots should be a Tensor of scalar type Int");
  TORCH_CHECK(LU_pivots.device() == LU_data.device(),
              "Expected LU_pivots and LU_data to be on the same device, "
              "but found LU_pivots on ", LU_pivots.device(), " and LU_data on ",
              LU_data.device(), " instead");

  // We check whether the batch dimensions of LU_pivots match the batch dimensions of LU_data
  // e.g.: LU_pivots.sizes() = 4 x 3 x 2, LU_data.sizes() = 4 x 3 x 2 x 2 is a pair of correct inputs
  // e.g.: LU_pivots.sizes() = 4 x 3 x 2, LU_data.sizes() = 12 x 2 x 2 is a pair of incorrect inputs
  IntArrayRef pivots_sizes(LU_pivots.sizes().data(), LU_pivots.dim() - 1);
  IntArrayRef lu_sizes(LU_data.sizes().data(), LU_data.dim() - 2);
  TORCH_CHECK(pivots_sizes == lu_sizes,
              "batch dimensions of LU_pivots doesn't match batch dimensions of LU_data");

  Tensor self_broadcasted, LU_data_broadcasted;
  std::tie(self_broadcasted, LU_data_broadcasted) = _linalg_broadcast_batch_dims(self, LU_data, "lu_solve");

  // Now, we need to broadcast pivots too for the batch dimensions to match
  IntArrayRef new_pivots_sizes(LU_data_broadcasted.sizes().data(), LU_data_broadcasted.dim() - 1);
  Tensor LU_pivots_broadcasted = LU_pivots.expand(new_pivots_sizes);
  return at::_lu_solve_helper(self_broadcasted, LU_data_broadcasted, LU_pivots_broadcasted);
}

Tensor& lu_solve_out(const Tensor& self, const Tensor& LU_data, const Tensor& LU_pivots, Tensor& result) {
  checkSameDevice("lu_solve", result, self);
  checkLinalgCompatibleDtype("lu_solve", result, self);
  Tensor result_tmp = at::lu_solve(self, LU_data, LU_pivots);
  at::native::resize_output(result, result_tmp.sizes());
  result.copy_(result_tmp);
  return result;
}

}}  // namespace at::native<|MERGE_RESOLUTION|>--- conflicted
+++ resolved
@@ -2713,12 +2713,15 @@
   if (m > n && driver != "gelsy") {
     // if the driver is gelss or gelsd then the residuals are available only if rank == n
     bool compute_residuals = true;
-    if (driver != "gels") {
+    if (driver == "gelss" || driver == "gelsd") {
       if (input.dim() == 2) {
         compute_residuals = (rank.item().toInt() == n);
       } else {
-        // if any of the computed ranks in equal to n then do the computation of residuals
-        compute_residuals = at::any(rank == n).item().toBool();
+        // it is not clear what to do if some matrices have rank < n in case of batched input
+        // For now let's compute the residuals only if all matrices have rank equal to n
+        // This behaviour may be changed in the future
+        // See https://github.com/pytorch/pytorch/issues/56483
+        compute_residuals = at::all(rank == n).item().toBool();
       }
     }
     if (compute_residuals) {
@@ -2731,13 +2734,6 @@
         raw_residuals.pow_(2);
       }
       at::sum_out(residuals, raw_residuals, /*dim=*/-2, /*keepdim=*/false, /*dtype*/real_dtype);
-
-<<<<<<< HEAD
-      // if at::any(rank != n) then the residuals for i-th batch with rank[i] != n are not available
-      // and the computed result is not meaningful, we fill it with INFINITY as we cannot resize it to (0,) shape
-      if (driver != "gels") {
-        residuals.masked_fill_((rank != n).unsqueeze_(-1), INFINITY);
-      }
     }
   }
   solution = solution.narrow(/*dim=*/-2, /*start=*/0, /*length*/n);
@@ -2751,166 +2747,6 @@
   }
 }
 
-=======
-/*
-  Solves a least squares problem. That is minimizing the squared Frobenius norm of |B - A X|.
-
-  Input args:
-  * 'input' - Tensor containing batches of m-by-n matrix A.
-  * 'other' - Tensor containing batches of max(m, n)-by-nrhs matrix B.
-  * 'cond' - relative tolerance for determining rank of A.
-  * 'driver' - the name of the LAPACK driver that is used to compute the solution.
-  Output args (modified in-place):
-  * 'solution' - Tensor to store the solution matrix X.
-  * 'residuals' - Tensor to store values of the residual sum of squares for each column of the solution.
-  * 'rank' - Tensor to store the rank of A.
-  * 'singular_values' - Tensor to store the singular values of A.
-  * 'infos' - Tensor to store error codes of linear algebra math library.
-
-  For further details, please see the LAPACK documentation for GELS/GELSY/GELSS/GELSD routines.
-*/
-static void linalg_lstsq_out_info(
-    Tensor& solution,
-    Tensor& residuals,
-    Tensor& rank,
-    Tensor& singular_values,
-    Tensor& infos,
-    const Tensor& input,
-    const Tensor& other,
-    double rcond,
-    std::string& driver) {
-  // These internal asserts make explicit the assumptions in the implementation
-  // Error check with the actual error messages are done on the higher level of
-  // the hierarchy of calls
-  TORCH_INTERNAL_ASSERT(input.dim() >= 2);
-  TORCH_INTERNAL_ASSERT(other.dim() >= 1);
-
-  auto dim_diff = input.dim() - other.dim();
-  TORCH_INTERNAL_ASSERT(0 <= dim_diff && dim_diff <= 1);
-
-  TORCH_INTERNAL_ASSERT(input.scalar_type() == other.scalar_type());
-  TORCH_INTERNAL_ASSERT(input.device() == other.device());
-
-  TORCH_INTERNAL_ASSERT(solution.scalar_type() == input.scalar_type());
-  TORCH_INTERNAL_ASSERT(solution.device() == input.device());
-
-  TORCH_INTERNAL_ASSERT(residuals.device() == input.device());
-
-  TORCH_INTERNAL_ASSERT(rank.scalar_type() == at::kLong);
-  TORCH_INTERNAL_ASSERT(rank.device() == input.device());
-
-  auto real_dtype = toValueType(input.scalar_type());
-  TORCH_INTERNAL_ASSERT(singular_values.scalar_type() == real_dtype);
-  TORCH_INTERNAL_ASSERT(singular_values.device() == input.device());
-
-  TORCH_INTERNAL_ASSERT(infos.scalar_type() == at::kInt);
-  TORCH_INTERNAL_ASSERT(infos.device() == input.device());
-  TORCH_INTERNAL_ASSERT(infos.numel() == std::max<int64_t>(1, batchCount(input)));
-  TORCH_INTERNAL_ASSERT(infos.is_contiguous());
-
-  bool vector_case = linalg_solve_is_vector_rhs(input, other);
-  // we need to unsqueeze 'other' because 2-dimensional tensors are expected in the implementation
-  Tensor other_2d = vector_case ? other.unsqueeze(-1) : other;
-
-  TORCH_INTERNAL_ASSERT(input.size(-2) == other_2d.size(-2));
-
-  std::vector<int64_t> expected_solution_shape = broadcast_batch_size(input, other_2d, input.dim() - 2);
-  // the actual shape of the solution returned is (*, n,) or (*, n, nrhs)
-  // but LAPACK requires extra dimensions to store raw residuals
-  // so the expected shape is (*, max(m, n),) or (*, max(m, n), nrhs)
-  auto m = input.size(-2);
-  auto n = input.size(-1);
-  auto nrhs = other.size(-1);
-  expected_solution_shape.push_back(std::max(m, n));
-  if (!vector_case) {
-    expected_solution_shape.push_back(nrhs);
-  }
-
-  // if 'solution' has no elements we can modify it
-  if (solution.numel() == 0) {
-    if (vector_case) {
-      solution.resize_(expected_solution_shape, MemoryFormat::Contiguous);
-    } else {
-      auto shape_transposed = expected_solution_shape;
-      std::swap(shape_transposed.end()[-1], shape_transposed.end()[-2]);
-      solution.resize_(shape_transposed, MemoryFormat::Contiguous);
-      solution.transpose_(-2, -1);
-    }
-  }
-
-  // if 'solution' is non-empty it must have the expected shape
-  TORCH_INTERNAL_ASSERT(solution.sizes().equals(expected_solution_shape));
-
-  // 'solution' must be in batched column major order (Fortran contiguous) for 2D inputs
-  // or C contiguous for 1D input
-  if (vector_case) {
-    TORCH_INTERNAL_ASSERT(solution.is_contiguous());
-  } else {
-    TORCH_INTERNAL_ASSERT(solution.transpose(-2, -1).is_contiguous());
-  }
-
-  // for 1-dimensional 'other', we need to unsqueeze the 'solution' before passing to "apply_solve"
-  if (vector_case) {
-    solution = solution.unsqueeze_(-1);
-  }
-
-  // _linalg_lstsq_helper_ performs calculations in-place and 'solution' must be a copy of other_2d
-  solution.narrow(-2, 0, other_2d.size(-2)).copy_(other_2d);
-
-  // if 'rank' is empty we might resize it
-  auto input_batch_shape = IntArrayRef(input.sizes().cbegin(), input.sizes().cend() - 2);
-  if (rank.numel() == 0 && driver != "gels") { // gels driver doesn't set 'rank'
-    rank.resize_(input_batch_shape, MemoryFormat::Contiguous);
-  }
-
-  // if 'rank' is non-empty it must have the expected shape and be contiguous
-  if (driver != "gels") {
-    TORCH_INTERNAL_ASSERT(rank.sizes().equals(input_batch_shape));
-    TORCH_INTERNAL_ASSERT(rank.is_contiguous());
-  }
-
-  // if 'singular_values' is empty we might resize it
-  auto singular_values_shape = input_batch_shape.vec();
-  singular_values_shape.push_back(std::min(m, n));
-  if (singular_values.numel() == 0 && (driver == "gelsd" || driver == "gelss")) {
-    singular_values.resize_(singular_values_shape, MemoryFormat::Contiguous);
-  }
-
-  // if 'singular_values' is non-empty it must have the expected shape and be contiguous
-  if (driver == "gelsd" || driver == "gelss") {
-    TORCH_INTERNAL_ASSERT(singular_values.sizes().equals(singular_values_shape));
-    TORCH_INTERNAL_ASSERT(singular_values.is_contiguous());
-  }
-
-  // 'input' is modified in-place so we need a column-major copy
-  auto input_working_copy = copyBatchedColumnMajor(input);
-
-  // now the actual call that computes the result in-place (apply_lstsq)
-  at::_lstsq_helper_(solution, rank, singular_values, infos, input_working_copy, rcond, driver);
-
-  if (m > n && driver != "gelsy") {
-    // LAPACK stores residuals data for postprocessing in rows n:(m-n)
-    auto raw_residuals = solution.narrow(/*dim=*/-2, /*start=*/n, /*length*/m - n);
-    if (raw_residuals.is_complex()) {
-      raw_residuals.mul_(raw_residuals.conj());
-      raw_residuals = at::real(raw_residuals);
-    } else {
-      raw_residuals.pow_(2);
-    }
-    at::sum_out(residuals, raw_residuals, /*dim=*/-2, /*keepdim=*/false, /*dtype*/real_dtype);
-  }
-  solution = solution.narrow(/*dim=*/-2, /*start=*/0, /*length*/n);
-  if (m == 0) {
-    solution.zero_();
-  }
-
-  // for 1-dimensional 'other', we need to squeeze the solution after "apply_lstsq"
-  if (vector_case) {
-    solution = solution.squeeze_(-1);
-  }
-}
-
->>>>>>> c6177835
 static std::string get_default_lstsq_driver(c10::optional<std::string> driver, const Tensor& input) {
   // if `driver` is empty, we set driver_str to "gels" if working with CUDA tensors,
   // otherwise to "gelsy" driver.
@@ -2980,7 +2816,6 @@
 
   // 'solution' is expected to have same dtype as input
   checkLinalgCompatibleDtype("torch.linalg.lstsq", solution, input, "solution");
-<<<<<<< HEAD
 
   // 'residuals' is expected to have real float dtype
   ScalarType real_dtype = c10::toValueType(input.scalar_type());
@@ -3001,29 +2836,6 @@
   double rcond_value = rcond.has_value()
     ? rcond.value()
     : _get_epsilon(c10::toValueType(input.scalar_type())) * std::max<int64_t>(input.size(-2), input.size(-1));
-=======
-
-  // 'residuals' is expected to have real float dtype
-  ScalarType real_dtype = c10::toValueType(input.scalar_type());
-  checkLinalgCompatibleDtype("torch.linalg.lstsq", residuals.scalar_type(), real_dtype, "solution");
-
-  // 'rank' is expected to have integer dtype
-  // actual LAPACK calls use int32_t type for rank, but we promote it to int64_t
-  // to be consistent with torch.linalg.matrix_rank output dtype
-  ScalarType rank_expected_type = ScalarType::Long;
-  checkLinalgCompatibleDtype("torch.linalg.lstsq", rank.scalar_type(), rank_expected_type, "rank");
-
-  // 'singular_values' is expected to have real float dtype
-  checkLinalgCompatibleDtype("torch.linalg.lstsq", singular_values.scalar_type(), real_dtype, "singular_values");
-
-  std::string driver_name = get_default_lstsq_driver(driver, input);
-
-  // set default rcond value
-  // TODO: Change this to match non-legacy NumPy behaviour
-  double rcond_value = rcond.has_value() && (rcond.value() > 0)
-    ? rcond.value()
-    : _get_epsilon(c10::toValueType(input.scalar_type()));
->>>>>>> c6177835
 
   auto infos = at::zeros({std::max<int64_t>(1, batchCount(input))}, input.options().dtype(kInt));
 
