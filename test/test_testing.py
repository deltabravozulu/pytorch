--- conflicted
+++ resolved
@@ -7,24 +7,16 @@
 import random
 import re
 import unittest
-<<<<<<< HEAD
 from typing import Any, Callable, Iterator, List, Tuple, Type
 
 import torch
-=======
-import numpy as np
->>>>>>> 85f4025a
 
 from torch.testing._internal.common_utils import \
     (IS_SANDCASTLE, IS_WINDOWS, TestCase, make_tensor, run_tests, skipIfRocm, slowTest)
 from torch.testing._internal.framework_utils import calculate_shards
 from torch.testing._internal.common_device_type import \
     (PYTORCH_TESTING_DEVICE_EXCEPT_FOR_KEY, PYTORCH_TESTING_DEVICE_ONLY_FOR_KEY, dtypes,
-<<<<<<< HEAD
      get_device_type_test_bases, instantiate_device_type_tests, onlyCUDA, onlyOnCPUAndCUDA)
-=======
-     get_device_type_test_bases, instantiate_device_type_tests, onlyCPU, onlyCUDA, onlyOnCPUAndCUDA)
->>>>>>> 85f4025a
 from torch.testing._asserts import UsageError
 
 # For testing TestCase methods and torch.testing functions
@@ -753,7 +745,6 @@
         self.assertNotIn('OK', stderr.decode('ascii'))
 
 
-<<<<<<< HEAD
 class _TestAssertsMixin:
     def get_assert_fns(self) -> List[Callable]:
         """Gets assert functions to be tested.
@@ -1081,7 +1072,6 @@
 
 
 class TestAssertsMultiDevice(TestCase, _TestAssertsMixin):
-    @onlyCUDA
     def test_mismatching_device(self, device):
         actual = torch.empty((), device=device)
         expected = actual.clone().cpu()
@@ -1090,7 +1080,6 @@
             with self.assertRaisesRegex(AssertionError, "device"):
                 fn()
 
-    @onlyCUDA
     def test_mismatching_device_no_check(self, device):
         actual = torch.rand((), device=device)
         expected = actual.clone().cpu()
@@ -1099,226 +1088,7 @@
             fn(check_device=False)
 
 
-instantiate_device_type_tests(TestAssertsMultiDevice, globals())
-=======
-class TestAsserts(TestCase):
-    def assert_fns(self):
-        return [torch.testing.assert_tensors_equal, torch.testing.assert_tensors_close]
-
-    @onlyCPU
-    def test_not_tensors(self, device):
-        a = torch.empty((), device=device)
-        b = np.empty(())
-
-        for fn in self.assert_fns():
-            with self.assertRaises(AssertionError):
-                fn(a, b)
-
-    @onlyCPU
-    def test_complex_support(self, device):
-        a = torch.ones(1, dtype=torch.float32, device=device)
-        b = torch.ones(1, dtype=torch.complex64, device=device)
-
-        for fn in self.assert_fns():
-            with self.assertRaises(UsageError):
-                fn(a, b, check_dtype=False)
-
-    @onlyCPU
-    def test_sparse_support(self, device):
-        a = torch.empty((), device=device)
-        b = torch.sparse_coo_tensor(size=(), device=device)
-
-        for fn in self.assert_fns():
-            with self.assertRaises(UsageError):
-                fn(a, b)
-
-    @onlyCPU
-    def test_quantized_support(self, device):
-        val = 1
-        a = torch.tensor([val], dtype=torch.int32, device=device)
-        b = torch._empty_affine_quantized(a.shape, scale=1, zero_point=0, dtype=torch.qint32, device=device)
-        b.fill_(val)
-
-        for fn in self.assert_fns():
-            with self.assertRaises(UsageError):
-                fn(a, b)
-
-    @onlyCPU
-    def test_mismatching_shape(self, device):
-        a = torch.empty((), device=device)
-        b = a.clone().reshape((1,))
-
-        for fn in self.assert_fns():
-            with self.assertRaisesRegex(AssertionError, "shape"):
-                fn(a, b)
-
-    @onlyCUDA
-    def test_mismatching_device(self, device):
-        a = torch.empty((), device=device)
-        b = a.clone().cpu()
-
-        for fn in self.assert_fns():
-            with self.assertRaisesRegex(AssertionError, "device"):
-                fn(a, b)
-
-    @onlyCUDA
-    def test_mismatching_device_no_check(self, device):
-        a = torch.rand((), device=device)
-        b = a.clone().cpu()
-
-        for fn in self.assert_fns():
-            fn(a, b, check_device=False)
-
-    @onlyCPU
-    def test_mismatching_dtype(self, device):
-        a = torch.empty((), dtype=torch.float, device=device)
-        b = a.clone().to(torch.int)
-
-        for fn in self.assert_fns():
-            with self.assertRaisesRegex(AssertionError, "dtype"):
-                fn(a, b)
-
-    @onlyCPU
-    def test_mismatching_dtype_no_check(self, device):
-        a = torch.ones((), dtype=torch.float, device=device)
-        b = a.clone().to(torch.int)
-
-        for fn in self.assert_fns():
-            fn(a, b, check_dtype=False)
-
-    @onlyCPU
-    def test_mismatching_stride(self, device):
-        a = torch.empty((2, 2), device=device)
-        b = torch.as_strided(a.clone().t().contiguous(), a.shape, a.stride()[::-1])
-
-        for fn in self.assert_fns():
-            with self.assertRaisesRegex(AssertionError, "stride"):
-                fn(a, b)
-
-    @onlyCPU
-    def test_mismatching_stride_no_check(self, device):
-        a = torch.rand((2, 2), device=device)
-        b = torch.as_strided(a.clone().t().contiguous(), a.shape, a.stride()[::-1])
-
-        for fn in self.assert_fns():
-            fn(a, b, check_stride=False)
-
-    @onlyCPU
-    def test_mismatching_values(self, device):
-        a = torch.tensor(1, device=device)
-        b = torch.tensor(2, device=device)
-
-        for fn in self.assert_fns():
-            with self.assertRaises(AssertionError):
-                fn(a, b)
-
-    @onlyCPU
-    def test_mismatching_values_msg_abs_mismatches(self, device):
-        a = torch.empty((3, 4), dtype=torch.float32, device=device).fill_(5)
-        b = a.clone()
-        b[2, 3] = 9
-
-        for fn in self.assert_fns():
-            with self.assertRaisesRegex(AssertionError, r"\s+1\s+"):
-                fn(a, b)
-
-    @onlyCPU
-    def test_mismatching_values_msg_rel_mismatches(self, device):
-        a = torch.empty((3, 4), dtype=torch.float32, device=device).fill_(5)
-        b = a.clone()
-        b[2, 3] = 9
-
-        for fn in self.assert_fns():
-            with self.assertRaisesRegex(AssertionError, r"8([.]3+)?\s*[%]"):
-                fn(a, b)
-
-    @onlyCPU
-    def test_mismatching_values_msg_index(self, device):
-        a = torch.empty((3, 4), dtype=torch.float32, device=device).fill_(5)
-        b = a.clone()
-        b[2, 3] = 9
-
-        for fn in self.assert_fns():
-            with self.assertRaisesRegex(AssertionError, r"2,\s*3"):
-                fn(a, b)
-
-    @onlyCPU
-    def test_mismatching_values_msg_max_diff(self, device):
-        a = torch.empty((3, 4), dtype=torch.float32, device=device).fill_(5)
-        b = a.clone()
-        b[2, 3] = 9
-
-        for fn in self.assert_fns():
-            with self.assertRaisesRegex(AssertionError, r"\s+4[.]0\s+"):
-                fn(a, b)
-
-    @onlyCPU
-    def test_assert_tensors_equal(self, device):
-        a = torch.tensor(1, device=device)
-        b = a.clone()
-
-        torch.testing.assert_tensors_equal(a, b)
-
-    @onlyCPU
-    def test_assert_tensors_close(self, device):
-        a = torch.tensor(1.0, device=device)
-        b = a.clone()
-
-        torch.testing.assert_tensors_close(a, b)
-
-    @onlyCPU
-    def test_assert_tensors_close_only_rtol(self, device):
-        a = torch.empty((), device=device)
-        b = a.clone()
-
-        with self.assertRaises(UsageError):
-            torch.testing.assert_tensors_close(a, b, rtol=0.0)
-
-    @onlyCPU
-    def test_assert_tensors_close_only_atol(self, device):
-        a = torch.empty((), device=device)
-        b = a.clone()
-
-        with self.assertRaises(UsageError):
-            torch.testing.assert_tensors_close(a, b, atol=0.0)
-
-    @onlyCPU
-    def test_assert_tensors_close_mismatching_values_rtol(self, device):
-        eps = 1e-3
-        a = torch.tensor(1.0, device=device)
-        b = torch.tensor(1.0 + eps, device=device)
-
-        with self.assertRaises(AssertionError):
-            torch.testing.assert_tensors_close(a, b, rtol=eps / 2, atol=0.0)
-
-    @onlyCPU
-    def test_assert_tensors_close_matching_values_rtol(self, device):
-        eps = 1e-3
-        a = torch.tensor(1.0, device=device)
-        b = torch.tensor(1.0 + eps, device=device)
-
-        torch.testing.assert_tensors_close(a, b, rtol=eps * 2, atol=0.0)
-
-    @onlyCPU
-    def test_assert_tensors_close_mismatching_values_atol(self, device):
-        eps = 1e-3
-        a = torch.tensor(0.0, device=device)
-        b = torch.tensor(eps, device=device)
-
-        with self.assertRaises(AssertionError):
-            torch.testing.assert_tensors_close(a, b, rtol=0.0, atol=eps / 2)
-
-    @onlyCPU
-    def test_assert_tensors_close_matching_values_atol(self, device):
-        eps = 1e-3
-        a = torch.tensor(0.0, device=device)
-        b = torch.tensor(eps, device=device)
-
-        torch.testing.assert_tensors_close(a, b, rtol=0.0, atol=eps * 2)
-
-
-instantiate_device_type_tests(TestAsserts, globals())
->>>>>>> 85f4025a
+instantiate_device_type_tests(TestAssertsMultiDevice, globals(), only_for="cuda")
 
 
 if __name__ == '__main__':
