# Copyright (c) Facebook, Inc. and its affiliates.
# All rights reserved.
#
# This source code is licensed under the BSD-style license found in the
# LICENSE file in the root directory of this source tree.

from typing import Any, Dict, SupportsInt, Tuple, cast
from unittest import TestCase

from torch.distributed.elastic.rendezvous import (
    RendezvousHandler,
<<<<<<< HEAD
    RendezvousHandlerFactory,
=======
    RendezvousHandlerRegistry,
>>>>>>> 8bdea14c
    RendezvousParameters,
)


def create_mock_rdzv_handler(ignored: RendezvousParameters) -> RendezvousHandler:
    return MockRendezvousHandler()


class MockRendezvousHandler(RendezvousHandler):
    def next_rendezvous(
        self,
        # pyre-ignore[11]: Annotation `Store` is not defined as a type.
    ) -> Tuple["torch.distributed.Store", int, int]:  # noqa F821
        raise NotImplementedError()

    def get_backend(self) -> str:
        return "mock"

    def is_closed(self) -> bool:
        return False

    def set_closed(self):
        pass

    def num_nodes_waiting(self) -> int:
        return -1

    def get_run_id(self) -> str:
        return ""


class RendezvousHandlerFactoryTest(TestCase):
    def test_double_registration(self):
        factory = RendezvousHandlerFactory()
        factory.register("mock", create_mock_rdzv_handler)
        with self.assertRaises(ValueError):
            factory.register("mock", create_mock_rdzv_handler)

    def test_no_factory_method_found(self):
        factory = RendezvousHandlerFactory()
        rdzv_params = RendezvousParameters(
            backend="mock", endpoint="", run_id="foobar", min_nodes=1, max_nodes=2
        )

        with self.assertRaises(ValueError):
            factory.create_handler(rdzv_params)

    def test_create_handler(self):
        rdzv_params = RendezvousParameters(
            backend="mock", endpoint="", run_id="foobar", min_nodes=1, max_nodes=2
        )

        factory = RendezvousHandlerFactory()
        factory.register("mock", create_mock_rdzv_handler)
        mock_rdzv_handler = factory.create_handler(rdzv_params)
        self.assertTrue(isinstance(mock_rdzv_handler, MockRendezvousHandler))


class RendezvousParametersTest(TestCase):
    def setUp(self) -> None:
        self._backend = "dummy_backend"
        self._endpoint = "dummy_endpoint"
        self._run_id = "dummy_run_id"
        self._min_nodes = 3
        self._max_nodes = 6
        self._kwargs: Dict[str, Any] = {}

    def _create_params(self) -> RendezvousParameters:
        return RendezvousParameters(
            backend=self._backend,
            endpoint=self._endpoint,
            run_id=self._run_id,
            min_nodes=self._min_nodes,
            max_nodes=self._max_nodes,
            **self._kwargs,
        )

    def test_init_initializes_params(self) -> None:
        self._kwargs["dummy_param"] = "x"

        params = self._create_params()

        self.assertEqual(params.backend, self._backend)
        self.assertEqual(params.endpoint, self._endpoint)
        self.assertEqual(params.run_id, self._run_id)
        self.assertEqual(params.min_nodes, self._min_nodes)
        self.assertEqual(params.max_nodes, self._max_nodes)

        self.assertEqual(params.get("dummy_param"), "x")

    def test_init_initializes_params_if_min_nodes_equals_to_1(self) -> None:
        self._min_nodes = 1

        params = self._create_params()

        self.assertEqual(params.min_nodes, self._min_nodes)
        self.assertEqual(params.max_nodes, self._max_nodes)

    def test_init_initializes_params_if_min_and_max_nodes_are_equal(self) -> None:
        self._max_nodes = 3

        params = self._create_params()

        self.assertEqual(params.min_nodes, self._min_nodes)
        self.assertEqual(params.max_nodes, self._max_nodes)

    def test_init_raises_error_if_backend_is_none_or_empty(self) -> None:
        for backend in [None, ""]:
            with self.subTest(backend=backend):
                self._backend = backend  # type: ignore[assignment]

                with self.assertRaisesRegex(
                    ValueError,
                    r"^The rendezvous backend name must be a non-empty string.$",
                ):
                    self._create_params()

    def test_init_raises_error_if_min_nodes_is_less_than_1(self) -> None:
        for min_nodes in [0, -1, -5]:
            with self.subTest(min_nodes=min_nodes):
                self._min_nodes = min_nodes

                with self.assertRaisesRegex(
                    ValueError,
                    rf"^The minimum number of rendezvous nodes \({min_nodes}\) must be greater "
                    rf"than zero.$",
                ):
                    self._create_params()

    def test_init_raises_error_if_max_nodes_is_less_than_min_nodes(self) -> None:
        for max_nodes in [2, 1, -2]:
            with self.subTest(max_nodes=max_nodes):
                self._max_nodes = max_nodes

                with self.assertRaisesRegex(
                    ValueError,
                    rf"^The maximum number of rendezvous nodes \({max_nodes}\) must be greater "
                    "than or equal to the minimum number of rendezvous nodes "
                    rf"\({self._min_nodes}\).$",
                ):
                    self._create_params()

    def test_get_returns_none_if_key_does_not_exist(self) -> None:
        params = self._create_params()

        self.assertIsNone(params.get("dummy_param"))

    def test_get_returns_default_if_key_does_not_exist(self) -> None:
        params = self._create_params()

        self.assertEqual(params.get("dummy_param", default="x"), "x")

    def test_get_as_bool_returns_none_if_key_does_not_exist(self) -> None:
        params = self._create_params()

        self.assertIsNone(params.get_as_bool("dummy_param"))

    def test_get_as_bool_returns_default_if_key_does_not_exist(self) -> None:
        params = self._create_params()

        self.assertTrue(params.get_as_bool("dummy_param", default=True))

    def test_get_as_bool_returns_true_if_value_represents_true(self) -> None:
        for value in ["1", "True", "tRue", "T", "t", "yEs", "Y", 1, True]:
            with self.subTest(value=value):
                self._kwargs["dummy_param"] = value

                params = self._create_params()

                self.assertTrue(params.get_as_bool("dummy_param"))

    def test_get_as_bool_returns_false_if_value_represents_false(self) -> None:
        for value in ["0", "False", "faLse", "F", "f", "nO", "N", 0, False]:
            with self.subTest(value=value):
                self._kwargs["dummy_param"] = value

                params = self._create_params()

                self.assertFalse(params.get_as_bool("dummy_param"))

    def test_get_as_bool_raises_error_if_value_is_invalid(self) -> None:
        for value in ["01", "Flse", "Ture", "g", "4", "_", "truefalse", 2, -1]:
            with self.subTest(value=value):
                self._kwargs["dummy_param"] = value

                params = self._create_params()

                with self.assertRaisesRegex(
                    ValueError,
                    r"^The rendezvous configuration option 'dummy_param' does not represent a "
                    r"valid boolean value.$",
                ):
                    params.get_as_bool("dummy_param")

    def test_get_as_int_returns_none_if_key_does_not_exist(self) -> None:
        params = self._create_params()

        self.assertIsNone(params.get_as_int("dummy_param"))

    def test_get_as_int_returns_default_if_key_does_not_exist(self) -> None:
        params = self._create_params()

        self.assertEqual(params.get_as_int("dummy_param", default=5), 5)

    def test_get_as_int_returns_integer_if_value_represents_integer(self) -> None:
        for value in ["0", "-10", "5", "  4", "4  ", " 4 ", 0, -4, 3]:
            with self.subTest(value=value):
                self._kwargs["dummy_param"] = value

                params = self._create_params()

                self.assertEqual(params.get_as_int("dummy_param"), int(cast(SupportsInt, value)))

    def test_get_as_int_raises_error_if_value_is_invalid(self) -> None:
        for value in ["a", "0a", "3b", "abc"]:
            with self.subTest(value=value):
                self._kwargs["dummy_param"] = value

                params = self._create_params()

                with self.assertRaisesRegex(
                    ValueError,
                    r"^The rendezvous configuration option 'dummy_param' does not represent a "
                    r"valid integer value.$",
                ):
<<<<<<< HEAD
                    params.get_as_int("dummy_param")
=======
                    params.get_as_int("dummy_param")


class _DummyRendezvousHandler(RendezvousHandler):
    def __init__(self, params: RendezvousParameters) -> None:
        self.params = params

    def get_backend(self) -> str:
        return "dummy_backend"

    def next_rendezvous(self) -> Tuple[Store, int, int]:
        raise NotImplementedError()

    def is_closed(self) -> bool:
        return False

    def set_closed(self) -> None:
        pass

    def num_nodes_waiting(self) -> int:
        return 0

    def get_run_id(self) -> str:
        return ""

    def shutdown(self) -> bool:
        return False


class RendezvousHandlerRegistryTest(TestCase):
    def setUp(self) -> None:
        self._params = RendezvousParameters(
            backend="dummy_backend",
            endpoint="dummy_endpoint",
            run_id="dummy_run_id",
            min_nodes=1,
            max_nodes=1,
        )

        self._registry = RendezvousHandlerRegistry()

    @staticmethod
    def _create_handler(params: RendezvousParameters) -> RendezvousHandler:
        return _DummyRendezvousHandler(params)

    def test_register_registers_once_if_called_twice_with_same_creator(self) -> None:
        self._registry.register("dummy_backend", self._create_handler)
        self._registry.register("dummy_backend", self._create_handler)

    def test_register_raises_error_if_called_twice_with_different_creators(self) -> None:
        self._registry.register("dummy_backend", self._create_handler)

        other_create_handler = lambda p: _DummyRendezvousHandler(p)  # noqa: E731

        with self.assertRaisesRegex(
            ValueError,
            r"^The rendezvous backend 'dummy_backend' cannot be registered with "
            rf"'{other_create_handler}' as it is already registered with '{self._create_handler}'.$",
        ):
            self._registry.register("dummy_backend", other_create_handler)

    def test_create_handler_returns_handler(self) -> None:
        self._registry.register("dummy_backend", self._create_handler)

        handler = self._registry.create_handler(self._params)

        self.assertIsInstance(handler, _DummyRendezvousHandler)

        self.assertIs(handler.params, self._params)

    def test_create_handler_raises_error_if_backend_is_not_registered(self) -> None:
        with self.assertRaisesRegex(
            ValueError,
            r"^The rendezvous backend 'dummy_backend' is not registered. Did you forget to call "
            r"`register`\?$",
        ):
            self._registry.create_handler(self._params)

    def test_create_handler_raises_error_if_backend_names_do_not_match(self) -> None:
        self._registry.register("dummy_backend_2", self._create_handler)

        with self.assertRaisesRegex(
            RuntimeError,
            r"^The rendezvous backend 'dummy_backend' does not match the requested backend "
            r"'dummy_backend_2'.$",
        ):
            self._params.backend = "dummy_backend_2"

            self._registry.create_handler(self._params)
>>>>>>> 8bdea14c
<|MERGE_RESOLUTION|>--- conflicted
+++ resolved
@@ -7,69 +7,12 @@
 from typing import Any, Dict, SupportsInt, Tuple, cast
 from unittest import TestCase
 
+from torch.distributed import Store
 from torch.distributed.elastic.rendezvous import (
     RendezvousHandler,
-<<<<<<< HEAD
-    RendezvousHandlerFactory,
-=======
     RendezvousHandlerRegistry,
->>>>>>> 8bdea14c
     RendezvousParameters,
 )
-
-
-def create_mock_rdzv_handler(ignored: RendezvousParameters) -> RendezvousHandler:
-    return MockRendezvousHandler()
-
-
-class MockRendezvousHandler(RendezvousHandler):
-    def next_rendezvous(
-        self,
-        # pyre-ignore[11]: Annotation `Store` is not defined as a type.
-    ) -> Tuple["torch.distributed.Store", int, int]:  # noqa F821
-        raise NotImplementedError()
-
-    def get_backend(self) -> str:
-        return "mock"
-
-    def is_closed(self) -> bool:
-        return False
-
-    def set_closed(self):
-        pass
-
-    def num_nodes_waiting(self) -> int:
-        return -1
-
-    def get_run_id(self) -> str:
-        return ""
-
-
-class RendezvousHandlerFactoryTest(TestCase):
-    def test_double_registration(self):
-        factory = RendezvousHandlerFactory()
-        factory.register("mock", create_mock_rdzv_handler)
-        with self.assertRaises(ValueError):
-            factory.register("mock", create_mock_rdzv_handler)
-
-    def test_no_factory_method_found(self):
-        factory = RendezvousHandlerFactory()
-        rdzv_params = RendezvousParameters(
-            backend="mock", endpoint="", run_id="foobar", min_nodes=1, max_nodes=2
-        )
-
-        with self.assertRaises(ValueError):
-            factory.create_handler(rdzv_params)
-
-    def test_create_handler(self):
-        rdzv_params = RendezvousParameters(
-            backend="mock", endpoint="", run_id="foobar", min_nodes=1, max_nodes=2
-        )
-
-        factory = RendezvousHandlerFactory()
-        factory.register("mock", create_mock_rdzv_handler)
-        mock_rdzv_handler = factory.create_handler(rdzv_params)
-        self.assertTrue(isinstance(mock_rdzv_handler, MockRendezvousHandler))
 
 
 class RendezvousParametersTest(TestCase):
@@ -239,9 +182,6 @@
                     r"^The rendezvous configuration option 'dummy_param' does not represent a "
                     r"valid integer value.$",
                 ):
-<<<<<<< HEAD
-                    params.get_as_int("dummy_param")
-=======
                     params.get_as_int("dummy_param")
 
 
@@ -330,5 +270,4 @@
         ):
             self._params.backend = "dummy_backend_2"
 
-            self._registry.create_handler(self._params)
->>>>>>> 8bdea14c
+            self._registry.create_handler(self._params)